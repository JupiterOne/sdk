import { spawn } from 'child_process';

async function spawnCommand(config, command, args): Promise<string> {
  const spawnOptions = config.verbose
    ? {
        cwd: config.path,
        shell: true,
      }
    : {
        cwd: config.path,
      };

  return new Promise((resolve, reject) => {
    const cmd = spawn(command, args, spawnOptions);
    cmd.on('close', (code) => {
      if (code === 0) {
        resolve(`${code}`);
      } else {
        reject(`exited with ${code}`);
      }
    });
  });
}

// Yarn commands
async function yarnInstall(_answers, config, _plop) {
  return spawnCommand(config, 'yarn', ['install']);
}

async function yarnFormat(_answers, config, _plop): Promise<string> {
  return spawnCommand(config, 'yarn', [`format`]);
}

async function yarnLint(_answers, config, _plop) {
  return spawnCommand(config, 'yarn', ['lint']);
}

<<<<<<< HEAD
async function j1Document(_answers, config, _plop) {
  return spawnCommand(config, 'yarn', ['j1-integration', 'document']);
}

export { yarnInstall, yarnFormat, yarnLint, j1Document };
=======
// NPM commands

async function npmInstall(_answers, config, _plop) {
  return spawnCommand(config, 'npm', ['install']);
}

async function npmFormat(_answers, config, _plop): Promise<string> {
  return spawnCommand(config, 'npm', [`run format`]);
}

async function npmLint(_answers, config, _plop) {
  return spawnCommand(config, 'npm', ['run lint']);
}

export { yarnInstall, yarnFormat, yarnLint, npmInstall, npmFormat, npmLint };
>>>>>>> 21f970dd
<|MERGE_RESOLUTION|>--- conflicted
+++ resolved
@@ -35,14 +35,11 @@
   return spawnCommand(config, 'yarn', ['lint']);
 }
 
-<<<<<<< HEAD
+// NPM commands
+
 async function j1Document(_answers, config, _plop) {
-  return spawnCommand(config, 'yarn', ['j1-integration', 'document']);
+  return spawnCommand(config, 'npm', ['j1-integration', 'document']);
 }
-
-export { yarnInstall, yarnFormat, yarnLint, j1Document };
-=======
-// NPM commands
 
 async function npmInstall(_answers, config, _plop) {
   return spawnCommand(config, 'npm', ['install']);
@@ -56,5 +53,12 @@
   return spawnCommand(config, 'npm', ['run lint']);
 }
 
-export { yarnInstall, yarnFormat, yarnLint, npmInstall, npmFormat, npmLint };
->>>>>>> 21f970dd
+export {
+  yarnInstall,
+  yarnFormat,
+  yarnLint,
+  npmInstall,
+  npmFormat,
+  npmLint,
+  j1Document,
+};