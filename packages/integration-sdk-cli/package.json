{
  "name": "@jupiterone/integration-sdk-cli",
  "version": "12.7.1",
  "description": "The SDK for developing JupiterOne integrations",
  "main": "dist/src/index.js",
  "types": "dist/src/index.d.ts",
  "repository": "git@github.com:JupiterOne/sdk.git",
  "author": "JupiterOne <dev@jupiterone.io>",
  "license": "MPL-2.0",
  "engines": {
    "node": ">=18.0.0 <21.x"
  },
  "bin": {
    "j1-integration": "./bin/j1-integration"
  },
  "publishConfig": {
    "access": "public"
  },
  "scripts": {
    "prebuild:dist": "rm -rf dist && mkdir dist",
<<<<<<< HEAD
    "build:dist": "tsc -p tsconfig.dist.json --declaration && yarn copy-files",
    "prepack": "yarn build:dist",
    "copy-files": "cp -r src/generator/template dist/src/generator/template && cp -r src/generator/stepTemplate dist/src/generator/stepTemplate && cp -r src/bocchi/templates dist/src/bocchi/templates",
=======
    "build:dist": "tsc -p tsconfig.dist.json --declaration && npm run copy-files",
    "prepack": "npm run build:dist",
    "copy-files": "cp -r src/generator/template dist/src/generator/template && cp -r src/generator/stepTemplate dist/src/generator/stepTemplate",
>>>>>>> 21f970dd
    "plop": "plop --plopfile dist/src/generator/newIntegration.js"
  },
  "dependencies": {
    "@jupiterone/data-model": "^0.55.0",
    "@jupiterone/integration-sdk-core": "^12.7.1",
    "@jupiterone/integration-sdk-runtime": "^12.7.1",
    "chalk": "^4",
    "commander": "^9.4.0",
    "ejs": "^3.1.9",
    "fs-extra": "^10.1.0",
    "globby": "^11.0.0",
    "inquirer-checkbox-plus-prompt": "^1.4.2",
    "js-yaml": "^4.1.0",
    "json-diff": "^1.0.6",
    "lodash": "^4.17.19",
    "markdown-table": "^2.0.0",
    "neo4j-driver": "^4.3.3",
    "plop": "^3.1.2",
    "runtypes": "5.1.0",
    "upath": "^1.2.0",
    "url-exists": "^1.0.3"
  },
  "devDependencies": {
    "@jupiterone/integration-sdk-private-test-utils": "^12.7.1",
    "@pollyjs/adapter-node-http": "^6.0.5",
    "@pollyjs/core": "^6.0.5",
    "@pollyjs/persister-fs": "^6.0.5",
    "@types/fs-extra": "^9.0.13",
    "@types/js-yaml": "^4.0.3",
    "@types/json-diff": "^0.5.1",
    "@types/lodash": "^4.14.158",
    "@types/vis": "^4.21.20",
    "memfs": "^3.2.0",
    "neo-forgery": "^2.0.0",
    "vis": "^4.21.0-EOL"
  }
}<|MERGE_RESOLUTION|>--- conflicted
+++ resolved
@@ -18,15 +18,9 @@
   },
   "scripts": {
     "prebuild:dist": "rm -rf dist && mkdir dist",
-<<<<<<< HEAD
-    "build:dist": "tsc -p tsconfig.dist.json --declaration && yarn copy-files",
-    "prepack": "yarn build:dist",
-    "copy-files": "cp -r src/generator/template dist/src/generator/template && cp -r src/generator/stepTemplate dist/src/generator/stepTemplate && cp -r src/bocchi/templates dist/src/bocchi/templates",
-=======
     "build:dist": "tsc -p tsconfig.dist.json --declaration && npm run copy-files",
     "prepack": "npm run build:dist",
-    "copy-files": "cp -r src/generator/template dist/src/generator/template && cp -r src/generator/stepTemplate dist/src/generator/stepTemplate",
->>>>>>> 21f970dd
+    "copy-files": "cp -r src/generator/template dist/src/generator/template && cp -r src/generator/stepTemplate dist/src/generator/stepTemplate && cp -r src/bocchi/templates dist/src/bocchi/templates",
     "plop": "plop --plopfile dist/src/generator/newIntegration.js"
   },
   "dependencies": {
