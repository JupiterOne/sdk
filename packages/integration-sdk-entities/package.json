{
  "name": "@jupiterone/integration-sdk-entities",
<<<<<<< HEAD
  "version": "10.1.0",
=======
  "version": "10.5.3",
>>>>>>> 2da70497
  "description": "Generated types for the JupiterOne data-model",
  "main": "dist/src/index.js",
  "types": "dist/src/index.d.ts",
  "repository": "git@github.com:JupiterOne/sdk.git",
  "author": "JupiterOne <dev@jupiterone.io>",
  "license": "MPL-2.0",
  "files": [
    "dist"
  ],
  "engines": {
    "node": ">=18.0.0 <19.x"
  },
  "publishConfig": {
    "access": "public"
  },
  "scripts": {
    "test": "jest",
    "prebuild:dist": "rm -rf dist && mkdir dist",
    "build:dist": "tsc -p tsconfig.dist.json --declaration",
    "prepack": "yarn build:dist",
    "copy-schemas": "node tools/copy-schemas/index.js ../../node_modules/@jupiterone/data-model/dist/schemas",
    "create-barrel": "node tools/create-barrel/index.js src",
    "generate-ts-classes": "yarn run copy-schemas && rm -rf src && mkdir src && json2ts -i 'tools/copy-schemas/_schemas/*.json' -o src  --cwd=tools/copy-schemas/_schemas --declareExternallyReferenced=false && ts-dedupe --duplicatesFile=src/Base.ts && yarn run create-barrel"
  },
  "dependencies": {
    "@jupiterone/data-model": "^0.54.0",
    "lodash": "^4.17.21"
  },
  "devDependencies": {
    "@types/lodash": "^4.14.168"
  }
}<|MERGE_RESOLUTION|>--- conflicted
+++ resolved
@@ -1,10 +1,6 @@
 {
   "name": "@jupiterone/integration-sdk-entities",
-<<<<<<< HEAD
-  "version": "10.1.0",
-=======
   "version": "10.5.3",
->>>>>>> 2da70497
   "description": "Generated types for the JupiterOne data-model",
   "main": "dist/src/index.js",
   "types": "dist/src/index.d.ts",
