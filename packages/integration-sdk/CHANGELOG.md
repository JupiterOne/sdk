--- conflicted
+++ resolved
@@ -9,18 +9,19 @@
 
 ## Unreleased
 
-<<<<<<< HEAD
 ### Added
 
 - Added `getEntity({ _type, _key })` function
-- `j1-integration visualize`:
-  - Nodes (entities) are colored by `_type`.
-  - Mapped relationships are shown as dashed lines (edges)
-=======
+
 ## 2.5.0 - 2020-07-28
+
+### Added
+
+- `j1-integration visualize` added mapped relationships as dashed lines. 
 
 ### Changed
 
+- `j1-integration visualize` entities are colored by `_type`.
 - Updated `IntegrationConfig` to support asynchronous `getStepStartStates`. See
   [#254](https://github.com/JupiterOne/sdk/issues/254) for more information.
 
@@ -36,7 +37,6 @@
   ...
 };
 ```
->>>>>>> 716e708f
 
 ## 2.4.0 - 2020-07-22
 
