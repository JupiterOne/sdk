--- conflicted
+++ resolved
@@ -7,14 +7,12 @@
 and this project adheres to
 [Semantic Versioning](https://semver.org/spec/v2.0.0.html).
 
-<<<<<<< HEAD
+## Unreleased
+
 ### Added
 
 - Added the `@jupiterone/integration-sdk-dev-tools` package which contains some
   shared development dependencies and configuration files.
-=======
-## Unreleased
->>>>>>> cd7f3541
 
 ### Fixed
 
