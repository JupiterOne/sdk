--- conflicted
+++ resolved
@@ -9,7 +9,6 @@
 
 ## Unreleased
 
-<<<<<<< HEAD
 ### Changed
 
 - Decoupled synchronization event publishing from the `IntegrationLogger`.
@@ -22,13 +21,12 @@
   variable.
 - Removed `ApiClient` type from the `@jupiterone/integration-sdk-core` package.
   Also removed the dependency on `axios` from the package as well.
-=======
+
 ### Added
 
 - `convertProperties` supports an option `parseTime`, directing the function to
   convert properties that are named with common suffixes (on, at, time, date) to
   a UNIX timestamp (number).
->>>>>>> f1c201ad
 
 ## 1.1.1 - 2020-06-08
 
