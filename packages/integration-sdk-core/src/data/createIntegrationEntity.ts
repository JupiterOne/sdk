import {
  getSchema,
  IntegrationEntitySchema,
  validateEntityWithSchema,
} from '@jupiterone/data-model';

import { IntegrationError } from '../errors';
import { Entity, EntityRawData } from '../types';
import { parseTimePropertyValue } from './converters';
import { validateRawData } from './rawData';
import { assignTags, ResourceTagList, ResourceTagMap } from './tagging';

const SUPPORTED_TYPES = ['string', 'number', 'boolean', 'array', 'undefined'];

/**
 * Properties to be assigned to a generated entity which are declared in code
 * literals.
 *
 * Many values can be transferred from the `ProviderSourceData` without any
 * additional effort. Other properties must transferred by using code to specify
 * the property value. These properties can be any name/value, but the list
 * certainly includes those of `Entity`, and some properties
 * *must* be provided.
 */
type LiteralAssignments = Entity;

/**
 * A type representing entity data from a provider.
 */
type ProviderSourceData = {
  /**
   * Some providers include a collection of `tags` that will be stored on the
   * generated entity as `tag.propertyName`, `propertyName` when the tag is
   * registered in `tagProperties` or is known to be a common tag property name,
   * and the tag values will be collected in the generated entity as `tags` (a
   * `string[]`);
   */
  tags?:
    | ResourceTagList
    | ResourceTagMap
    | string
    | string[]
    | undefined
    | null;

  [key: string]: any;
};

/**
 * Data used to generate an `Entity`.
 */
export type IntegrationEntityData = {
  /**
   * Data from a provider API that will be selectively transferred to an
   * `Entity`.
   *
   * The common properties defined by data model schemas, selected by the
   * `assign._class`, will be found and transferred to the generated entity.
   */
  source?: ProviderSourceData;

  /**
   * Literal property assignments. These values will override anything
   * transferred from the `source` data.
   */
  assign: LiteralAssignments;

  /**
   * The names of properties that will be assigned directly to the entity from
   * tags with matching names.
   *
   * @see assignTags
   */
  tagProperties?: string[];
};

/**
 * A generated `Entity` that includes additional properties
 * specific to the entity class and some properties are guaranteed.
 */
type GeneratedEntity = Entity & { _class: string[] };

export type IntegrationEntityBuilderInput = {
  /**
   * Data used to generate an `Entity`.
   */
  entityData: IntegrationEntityData;

  // The plan is to allow another property that contains metadata to drive the
  // transfer process further, placing transformations that are common to the
  // integration in one place, and allowing transformation reuse across
  // integrations.
};

/**
 * Generates an `Entity` using the provided `entityData`.
 */
export function createIntegrationEntity(
  input: IntegrationEntityBuilderInput,
): GeneratedEntity {
  const generatedEntity = generateEntity(input.entityData);

  validateRawData(generatedEntity);

  if (process.env.ENABLE_GRAPH_OBJECT_SCHEMA_VALIDATION) {
    validateEntityWithSchema(generatedEntity);
  }

  return generatedEntity;
}

function generateEntity({
  source,
  assign,
  tagProperties,
}: IntegrationEntityData): GeneratedEntity {
  const _rawData: EntityRawData[] = [];
  if (source && Object.entries(source).length > 0) {
    _rawData.push({ name: 'default', rawData: source });
  }
  if (assign._rawData) {
    _rawData.push(...assign._rawData);
  }

  const _class = Array.isArray(assign._class) ? assign._class : [assign._class];

  const entity: GeneratedEntity = {
<<<<<<< HEAD
    ...allowedProviderData(source, _class),
=======
    ...(source ? whitelistedProviderData(source, _class) : {}),
>>>>>>> 1cc77bb1
    ...assign,
    _class,
    _rawData,
  };

  if (entity.createdOn === undefined && source) {
    entity.createdOn =
      (source.createdAt && parseTimePropertyValue(source.createdAt)) ||
      (source.creationDate && parseTimePropertyValue(source.creationDate)) ||
      (source.creationTime && parseTimePropertyValue(source.creationTime)) ||
      (source.creationTimestamp &&
        parseTimePropertyValue(source.creationTimestamp));
  }

  if (entity.active === undefined && source && source.status) {
    const isActive = new RegExp('(?<!in)active|enabled|online', 'i').test(
      source.status,
    );
    const isInactive = new RegExp('inactive|disabled|offline', 'i').test(
      source.status,
    );

    entity.active = isActive
      ? true // if
      : isInactive
      ? false // else if
      : undefined; // else
  }

  // Remove transferred `source.tags` property from the entity. `tags` is in the
  // schema white list, but the structure isn't what we want `tags` to be.
  // `assignTags` will take care of preparing `tags` properly.
  delete entity.tags;

  assignTags(entity, source?.tags, tagProperties);

  // `assignTags` may populate `displayName` from the `source.tags`. When there
  // is an `assign.displayName`, use that instead assuming that an assigned
  // value is meant to override an automatic function.
  if (assign.displayName) {
    entity.displayName = assign.displayName;
  }

  // When a `displayName` is not derived from `source.tags` nor explicitly set
  // by `assign.displayName`, use `entity.name`. This is a last attempt to
  // to provide a value automatically.
  if (!entity.displayName && entity.name) {
    entity.displayName = entity.name as string;
  }

  return entity;
}

/**
 * Validates that the provided value conforms to the supported types.
 * If the value is an array, this function is called recursively on each element
 * to ensure nested arrays are also validated. This function throws an error
 * if it encounters a value type that is not supported.
 *
 * @param value The value to be validated. It can be a single value or an array.
 *              For arrays, each element is validated recursively.
 * @param path The path to the current property being validated, used for error messaging.
 *             This is updated with each recursive call to reflect the current context.
 * @param currentValueDepth The current depth of recursion for array validation. It starts at 1
 *             and increments with each recursive call into deeper array levels.
 *             This parameter is used to prevent validation of nested arrays beyond the first level.
 */
export function validateValueType(
  value: any,
  path: string,
  currentValueDepth: number = 1,
): void {
  // Explicitly allow null values
  if (value === null) {
    return;
  }

  if (Array.isArray(value)) {
    // If the depth is > 1 then we won't allow arrays inside arrays.
    if (currentValueDepth > 1) {
      throw new IntegrationError({
        code: 'UNSUPPORTED_TYPE',
        message: `Unsupported type found at "${path}": Nested arrays are not supported.`,
      });
    }

    // If the value is an array, validate each element
    value.forEach((item, index) => {
      validateValueType(item, `${path}[${index}]`, ++currentValueDepth);
    });
  } else {
    // For non-array values, check if the type is supported
    const valueType = typeof value;
    if (!SUPPORTED_TYPES.includes(valueType)) {
      throw new IntegrationError({
        code: 'UNSUPPORTED_TYPE',
        message: `Unsupported type found at "${path}": ${valueType}`,
      });
    }
  }
}

/**
 * Filters the provider data to include only the properties allowed by the
 * data model schema.
 *
 * @param {ProviderSourceData} source - The resource data from the provider or external system.
 * @param {string[]} _class - An array representing the entity's class for schema validation.
 * @returns {Omit<ProviderSourceData, 'tags'>} - The filtered provider data with only allowed properties.
 */
function allowedProviderData(
  source: ProviderSourceData,
  _class: string[],
): Omit<ProviderSourceData, 'tags'> {
  const filteredProviderData: ProviderSourceData = {};
  const schemaProperties = schemaWhitelistedPropertyNames(_class);

  for (const [key, value] of Object.entries(source)) {
    // Ensure the property is part of the schema and not null
    if (value != null && schemaProperties.includes(key)) {
      if (key != 'tags') validateValueType(value, key);

      // If validation passes, assign the value to the filtered data
      filteredProviderData[key] = value;
    }
  }
  return filteredProviderData;
}

/**
 * The whitelisted property names for unique combinations of `_class: Array`
 * values seen so far in the program.
 */
export const schemaWhitelists = new Map<string, string[]>();

/**
 * Answers all the property names defined by the schemas referenced in the set
 * of classes. Values are cached to avoid rebuilding, since there could be
 * thousands of entities constructed during a single execution.
 */
export function schemaWhitelistedPropertyNames(_class: string[]): string[] {
  const whitelistKey = _class.join(',');
  let properties = schemaWhitelists.get(whitelistKey);
  if (!properties) {
    properties = [];
    for (const c of _class) {
      const schema = getSchema(c);
      if (!schema) {
        throw new IntegrationError({
          code: 'NO_SCHEMA_FOR_CLASS',
          message: `Class '${c}' does not yet have a schema supported by the SDK!`,
        });
      }
      for (const name of schemaPropertyNames(schema)) {
        properties.push(name);
      }
    }
    schemaWhitelists.set(whitelistKey, properties);
  }
  return properties;
}

function schemaPropertyNames(schema: IntegrationEntitySchema): string[] {
  const names: string[] = [];
  if (schema.properties) {
    names.push(...Object.keys(schema.properties));
  }
  if (schema.allOf) {
    for (const s of schema.allOf) {
      names.push(...schemaPropertyNames(s));
    }
  }
  if (schema.$ref) {
    const refSchema = getSchema(schema.$ref.slice(1));
    if (refSchema) {
      names.push(...schemaPropertyNames(refSchema));
    } else {
      throw new IntegrationError({
        code: 'CANNOT_RESOLVE_SCHEMA_REF',
        message: `Schema $ref '${schema.$ref}' cannot be resolved!`,
      });
    }
  }
  return names;
}<|MERGE_RESOLUTION|>--- conflicted
+++ resolved
@@ -125,11 +125,7 @@
   const _class = Array.isArray(assign._class) ? assign._class : [assign._class];
 
   const entity: GeneratedEntity = {
-<<<<<<< HEAD
-    ...allowedProviderData(source, _class),
-=======
-    ...(source ? whitelistedProviderData(source, _class) : {}),
->>>>>>> 1cc77bb1
+    ...(source ? allowedProviderData(source, _class), : {}),
     ...assign,
     _class,
     _rawData,
