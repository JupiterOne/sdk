--- conflicted
+++ resolved
@@ -430,9 +430,57 @@
   it('should not retry uploading data when a "JOB_NOT_AWAITING_UPLOADS" is returned', async () => {
     const context = createTestContext();
     const job = generateSynchronizationJob();
-
-<<<<<<< HEAD
-    expect(postSpy).toHaveBeenCalledTimes(5);
+    
+    const jobNotAwaitingUploadsError = new Error('400 bad request');
+    (jobNotAwaitingUploadsError as any).response = {
+      data: {
+        error: {
+          code: 'JOB_NOT_AWAITING_UPLOADS',
+          message: 'JOB_NOT_AWAITING_UPLOADS',
+        },
+      },
+    };
+
+    const type = 'entities';
+    const batch = [];
+
+    const postSpy = jest
+      .spyOn(context.apiClient, 'post')
+      .mockImplementation((path: string): any => {
+        if (path === `/persister/synchronization/jobs/${job.id}/${type}`) {
+          throw jobNotAwaitingUploadsError;
+        }
+        return {
+          data: {
+            job,
+          },
+        };
+      });
+
+    let uploadDataChunkErr: any;
+
+    try {
+      await uploadDataChunk({
+        logger: context.logger,
+        apiClient: context.apiClient,
+        jobId: job.id,
+        type,
+        batch,
+      });
+    } catch (err) {
+      uploadDataChunkErr = err;
+
+      expect(uploadDataChunkErr instanceof IntegrationError).toEqual(true);
+      expect(uploadDataChunkErr.message).toEqual(
+        'Failed to upload integration data because job has already ended',
+      );
+      expect(uploadDataChunkErr.code).toEqual(
+        'INTEGRATION_UPLOAD_AFTER_JOB_ENDED',
+      );
+    }
+
+    expect(uploadDataChunkErr).not.toBe(undefined);
+    expect(postSpy).toHaveBeenCalledTimes(1);
   });
 });
 
@@ -540,58 +588,6 @@
     shrinkRawData(data, context.logger);
 
     expect(data).toEqual(finalData);
-=======
-    const jobNotAwaitingUploadsError = new Error('400 bad request');
-    (jobNotAwaitingUploadsError as any).response = {
-      data: {
-        error: {
-          code: 'JOB_NOT_AWAITING_UPLOADS',
-          message: 'JOB_NOT_AWAITING_UPLOADS',
-        },
-      },
-    };
-
-    const type = 'entities';
-    const batch = [];
-
-    const postSpy = jest
-      .spyOn(context.apiClient, 'post')
-      .mockImplementation((path: string): any => {
-        if (path === `/persister/synchronization/jobs/${job.id}/${type}`) {
-          throw jobNotAwaitingUploadsError;
-        }
-        return {
-          data: {
-            job,
-          },
-        };
-      });
-
-    let uploadDataChunkErr: any;
-
-    try {
-      await uploadDataChunk({
-        logger: context.logger,
-        apiClient: context.apiClient,
-        jobId: job.id,
-        type,
-        batch,
-      });
-    } catch (err) {
-      uploadDataChunkErr = err;
-
-      expect(uploadDataChunkErr instanceof IntegrationError).toEqual(true);
-      expect(uploadDataChunkErr.message).toEqual(
-        'Failed to upload integration data because job has already ended',
-      );
-      expect(uploadDataChunkErr.code).toEqual(
-        'INTEGRATION_UPLOAD_AFTER_JOB_ENDED',
-      );
-    }
-
-    expect(uploadDataChunkErr).not.toBe(undefined);
-    expect(postSpy).toHaveBeenCalledTimes(1);
->>>>>>> 918aecc3
   });
 });
 
