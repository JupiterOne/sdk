import {
  Entity,
  JobState,
  Relationship,
} from '@jupiterone/integration-sdk-core';
import { GraphObjectStore } from '../storage';
import {
  createDuplicateEntityReport,
  DuplicateEntityReport,
  DuplicateKeyTracker,
} from './duplicateKeyTracker';
import { StepGraphObjectDataUploader } from './uploader';
export type TypeTrackerStepSummary = {
  [key: string]: {
    total: number;
  };
};

type InternalTypeTrackerSummary = {
  total: number;
};

export class TypeTracker {
  private readonly graphObjectTypeSummaryByStep = new Map<
    string,
    Map<string, InternalTypeTrackerSummary>
  >();

  addStepGraphObjectType(input: {
    stepId: string;
    _type: string;
    count: number;
  }) {
    const existingStepSummary = this.graphObjectTypeSummaryByStep.get(
      input.stepId,
    );

    if (existingStepSummary) {
      const existingTypeMap = existingStepSummary.get(input._type);

      if (existingTypeMap) {
        existingTypeMap.total += input.count;
      } else {
        existingStepSummary.set(input._type, { total: input.count });
      }
    } else {
      this.graphObjectTypeSummaryByStep.set(
        input.stepId,
        new Map<string, InternalTypeTrackerSummary>([
          [input._type, { total: input.count }],
        ]),
      );
    }
  }

  getEncounteredTypesForStep(stepId: string): string[] {
    const existingStepSummary = this.graphObjectTypeSummaryByStep.get(stepId);
    return existingStepSummary ? [...existingStepSummary.keys()] : [];
  }

  getAllEncounteredTypes(): string[] {
    const encounteredTypes = new Set<string>();

    for (const stepSummary of this.graphObjectTypeSummaryByStep.values()) {
      for (const _type of stepSummary.keys()) {
        encounteredTypes.add(_type);
      }
    }

    return [...encounteredTypes];
  }

  summarizeStep(stepId: string): TypeTrackerStepSummary {
    const stepSummary: TypeTrackerStepSummary = {};

    const existingStepSummary = this.graphObjectTypeSummaryByStep.get(stepId);

    for (const [_type, summary] of existingStepSummary?.entries() || []) {
      stepSummary[_type] = {
        ...summary,
      };
    }

    return stepSummary;
  }
}

export class MemoryDataStore {
  private readonly data = new Map<string, unknown>();

  set(key: string, data: unknown): void {
    this.data[key] = data;
  }

  get(key: string): unknown {
    return this.data[key];
  }

  delete(key: string): void {
    delete this.data[key];
  }
}

export interface CreateStepJobStateParams {
  stepId: string;
  duplicateKeyTracker: DuplicateKeyTracker;
  typeTracker: TypeTracker;
  graphObjectStore: GraphObjectStore;
  dataStore: MemoryDataStore;
  uploader?: StepGraphObjectDataUploader;
  /**
   * Hook called before an entity is added to the job state. This function can
   * be used to mutate the entity.
   */
  beforeAddEntity?: (entity: Entity) => Entity;
  /**
   * Hook called before a relationship is added to the job state. This function
   * can be used to mutate the relationship.
   */
  beforeAddRelationship?: (
    relationship: Relationship,
  ) => Promise<Relationship> | Relationship;
  /**
   * Hook called after an entity has been fully added to the job state
   */
  afterAddEntity?: (entity: Entity) => Entity;
  /**
   * Hook called after a relationship has been fully added to the job state
   */
  afterAddRelationship?: (relationship: Relationship) => Relationship;
  /**
   * Hook called after a duplicate entity has been found.
   * @param duplicateEntityReport details about the duplicate entity.
   * @returns void
   */
  onDuplicateEntityKey: (duplicateEntityReport: DuplicateEntityReport) => void;
}

export function createStepJobState({
  stepId,
  duplicateKeyTracker,
  typeTracker,
  graphObjectStore,
  dataStore,
  beforeAddEntity,
  beforeAddRelationship,
  afterAddEntity,
  afterAddRelationship,
  uploader,
  onDuplicateEntityKey,
}: CreateStepJobStateParams): JobState {
  const addEntities = async (entities: Entity[]): Promise<Entity[]> => {
    if (beforeAddEntity) {
      entities = entities.map(beforeAddEntity);
    }

    for (const [index, entity] of entities.entries()) {
      try {
        duplicateKeyTracker.registerKey(entity._key);
      } catch (err) {
        const duplicateEntityReport = await createDuplicateEntityReport({
          duplicateEntity: entity,
          payload: entities,
          indexOfDuplicateKey: index,
          graphObjectStore,
        });
        onDuplicateEntityKey(duplicateEntityReport);
        throw err;
      }

      typeTracker.addStepGraphObjectType({
        stepId,
        _type: entity._type,
        count: 1,
      });
    }

<<<<<<< HEAD
    await graphObjectStore.addEntities(
      stepId,
      entities,
      async (entities, stepsInvolved) =>
        uploader?.enqueue(
          {
            entities,
            relationships: [],
          },
          stepsInvolved,
        ),
=======
    await graphObjectStore.addEntities(stepId, entities, async (entities) =>
      uploader?.enqueue({
        entities,
        relationships: [],
      }),
>>>>>>> aa9dfabc
    );

    if (afterAddEntity) {
      entities.forEach((e) => afterAddEntity(e));
    }

    return entities;
  };

  function registerRelationshipInTrackers(r: Relationship) {
    duplicateKeyTracker.registerKey(r._key);
    typeTracker.addStepGraphObjectType({
      stepId,
      _type: r._type,
      count: 1,
    });
  }

  const addRelationships = async (relationshipsToAdd: Relationship[]) => {
    let relationships: Relationship[];

    if (beforeAddRelationship) {
      relationships = [];

      for (const relationship of relationshipsToAdd) {
        const newRelationship = await beforeAddRelationship(relationship);
        relationships.push(newRelationship);

        // Avoid iterating the entire set of relationships again later by
        // registering now.
        registerRelationshipInTrackers(newRelationship);
      }
    } else {
      relationships = relationshipsToAdd;
      relationships.forEach(registerRelationshipInTrackers);
    }

    await graphObjectStore.addRelationships(
      stepId,
      relationships,
      async (relationships, stepsInvolved) =>
        uploader?.enqueue(
          {
            entities: [],
            relationships,
          },
          stepsInvolved,
        ),
    );

    if (afterAddRelationship) {
      relationships.forEach((r) => afterAddRelationship(r));
    }
  };

  return {
    setData: async <T>(key: string, data: T): Promise<void> => {
      dataStore.set(key, data);
      return Promise.resolve();
    },

    getData: async <T>(key: string): Promise<T | undefined> => {
      return Promise.resolve(dataStore.get(key) as T);
    },

    deleteData: async <T>(key: string): Promise<void> => {
      dataStore.delete(key);
      return Promise.resolve();
    },

    addEntity: async (entity: Entity): Promise<Entity> => {
      const newEntity = await addEntities([entity]);
      return newEntity[0];
    },
    addEntities,

    addRelationship: (relationship: Relationship) => {
      return addRelationships([relationship]);
    },
    addRelationships,

    findEntity: async (_key: string | undefined) => {
      if (!_key) return null;
      const unnormalizedKey = duplicateKeyTracker.getGraphObjectMetadata(_key);

      if (!unnormalizedKey) {
        return null;
      }

      return (await graphObjectStore.findEntity(unnormalizedKey)) || null;
    },

    hasKey: (_key: string | undefined) => {
      if (!_key) return false;
      return duplicateKeyTracker.hasKey(_key);
    },

    iterateEntities: (filter, iteratee) =>
      graphObjectStore.iterateEntities(filter, iteratee),

    iterateRelationships: (filter, iteratee) =>
      graphObjectStore.iterateRelationships(filter, iteratee),

    flush: () =>
      graphObjectStore.flush(
        async (entities, stepsInvolved) =>
          uploader?.enqueue(
            {
              entities,
              relationships: [],
            },
            stepsInvolved,
          ),
        async (relationships, stepsInvolved) =>
          uploader?.enqueue(
            {
              entities: [],
              relationships,
            },
            stepsInvolved,
          ),
      ),

    async waitUntilUploadsComplete() {
      await uploader?.waitUntilUploadsComplete();
    },
  };
}<|MERGE_RESOLUTION|>--- conflicted
+++ resolved
@@ -175,7 +175,6 @@
       });
     }
 
-<<<<<<< HEAD
     await graphObjectStore.addEntities(
       stepId,
       entities,
@@ -187,13 +186,6 @@
           },
           stepsInvolved,
         ),
-=======
-    await graphObjectStore.addEntities(stepId, entities, async (entities) =>
-      uploader?.enqueue({
-        entities,
-        relationships: [],
-      }),
->>>>>>> aa9dfabc
     );
 
     if (afterAddEntity) {
