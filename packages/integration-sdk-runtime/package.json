{
  "name": "@jupiterone/integration-sdk-runtime",
  "version": "8.30.5",
  "description": "The SDK for developing JupiterOne integrations",
  "main": "dist/src/index.js",
  "types": "dist/src/index.d.ts",
  "repository": "git@github.com:JupiterOne/sdk.git",
  "author": "JupiterOne <dev@jupiterone.io>",
  "license": "MPL-2.0",
  "files": [
    "dist"
  ],
  "engines": {
    "node": "14.x"
  },
  "publishConfig": {
    "access": "public"
  },
  "scripts": {
    "test": "jest",
    "test:event-handlers": "ts-node ./test/index.ts",
    "prebuild:dist": "rm -rf dist && mkdir dist",
    "build:dist": "tsc -p tsconfig.dist.json --declaration",
    "prepack": "yarn build:dist"
  },
  "dependencies": {
    "@jupiterone/integration-sdk-core": "^8.30.5",
    "@lifeomic/alpha": "^1.4.0",
    "@lifeomic/attempt": "^3.0.3",
    "async-sema": "^3.1.0",
    "axios": "^0.21.1",
    "better-sqlite3": "^8.1.0",
    "bunyan": "^1.8.12",
    "bunyan-format": "^0.2.1",
    "dependency-graph": "^0.9.0",
    "dotenv": "^8.2.0",
    "dotenv-expand": "^5.1.0",
    "get-folder-size": "^2.0.1",
    "globby": "^11.0.0",
    "lodash": "^4.17.15",
    "p-map": "^4.0.0",
    "p-queue": "^6.3.0",
    "rimraf": "^3.0.2",
    "uuid": "^7.0.3"
  },
  "devDependencies": {
<<<<<<< HEAD
    "@jupiterone/integration-sdk-private-test-utils": "^8.30.1",
    "@types/better-sqlite3": "^7.6.3",
=======
    "@jupiterone/integration-sdk-private-test-utils": "^8.30.5",
>>>>>>> 2e4fbc90
    "@types/uuid": "^7.0.2",
    "get-port": "^5.1.1",
    "memfs": "^3.2.0",
    "ts-node": "^9.1.0",
    "wait-for-expect": "^3.0.2"
  }
}<|MERGE_RESOLUTION|>--- conflicted
+++ resolved
@@ -44,12 +44,8 @@
     "uuid": "^7.0.3"
   },
   "devDependencies": {
-<<<<<<< HEAD
-    "@jupiterone/integration-sdk-private-test-utils": "^8.30.1",
+    "@jupiterone/integration-sdk-private-test-utils": "^8.30.5",
     "@types/better-sqlite3": "^7.6.3",
-=======
-    "@jupiterone/integration-sdk-private-test-utils": "^8.30.5",
->>>>>>> 2e4fbc90
     "@types/uuid": "^7.0.2",
     "get-port": "^5.1.1",
     "memfs": "^3.2.0",
