{
  "name": "@jupiterone/integration-sdk-runtime",
<<<<<<< HEAD
  "version": "10.1.0",
=======
  "version": "10.5.3",
>>>>>>> 2da70497
  "description": "The SDK for developing JupiterOne integrations",
  "main": "dist/src/index.js",
  "types": "dist/src/index.d.ts",
  "repository": "git@github.com:JupiterOne/sdk.git",
  "author": "JupiterOne <dev@jupiterone.io>",
  "license": "MPL-2.0",
  "files": [
    "dist"
  ],
  "engines": {
    "node": ">=18.0.0 <19.x"
  },
  "publishConfig": {
    "access": "public"
  },
  "scripts": {
    "test": "jest",
    "prebuild:dist": "rm -rf dist && mkdir dist",
    "build:dist": "tsc -p tsconfig.dist.json --declaration",
    "prepack": "yarn build:dist"
  },
  "dependencies": {
<<<<<<< HEAD
    "@jupiterone/integration-sdk-core": "^10.1.0",
=======
    "@jupiterone/integration-sdk-core": "^10.5.3",
>>>>>>> 2da70497
    "@lifeomic/alpha": "^5.1.1",
    "@lifeomic/attempt": "^3.0.3",
    "async-sema": "^3.1.0",
    "axios": "^0.27.0",
    "bunyan": "^1.8.12",
    "bunyan-format": "^0.2.1",
    "dependency-graph": "^0.9.0",
    "dotenv": "^8.2.0",
    "dotenv-expand": "^5.1.0",
    "get-folder-size": "^2.0.1",
    "globby": "^11.0.0",
    "lodash": "^4.17.15",
    "p-map": "^4.0.0",
    "p-queue": "^6.3.0",
    "rimraf": "^3.0.2"
  },
  "devDependencies": {
<<<<<<< HEAD
    "@jupiterone/integration-sdk-private-test-utils": "^10.1.0",
=======
    "@jupiterone/integration-sdk-private-test-utils": "^10.5.3",
>>>>>>> 2da70497
    "get-port": "^5.1.1",
    "memfs": "^3.2.0",
    "ts-node": "^9.1.0",
    "wait-for-expect": "^3.0.2"
  }
}<|MERGE_RESOLUTION|>--- conflicted
+++ resolved
@@ -1,10 +1,6 @@
 {
   "name": "@jupiterone/integration-sdk-runtime",
-<<<<<<< HEAD
-  "version": "10.1.0",
-=======
   "version": "10.5.3",
->>>>>>> 2da70497
   "description": "The SDK for developing JupiterOne integrations",
   "main": "dist/src/index.js",
   "types": "dist/src/index.d.ts",
@@ -27,11 +23,7 @@
     "prepack": "yarn build:dist"
   },
   "dependencies": {
-<<<<<<< HEAD
-    "@jupiterone/integration-sdk-core": "^10.1.0",
-=======
     "@jupiterone/integration-sdk-core": "^10.5.3",
->>>>>>> 2da70497
     "@lifeomic/alpha": "^5.1.1",
     "@lifeomic/attempt": "^3.0.3",
     "async-sema": "^3.1.0",
@@ -49,11 +41,7 @@
     "rimraf": "^3.0.2"
   },
   "devDependencies": {
-<<<<<<< HEAD
-    "@jupiterone/integration-sdk-private-test-utils": "^10.1.0",
-=======
     "@jupiterone/integration-sdk-private-test-utils": "^10.5.3",
->>>>>>> 2da70497
     "get-port": "^5.1.1",
     "memfs": "^3.2.0",
     "ts-node": "^9.1.0",
