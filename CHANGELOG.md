--- conflicted
+++ resolved
@@ -10,11 +10,8 @@
 # Unreleased
 
 - Add expiremental `OnDiskDuplicateKeyTracker`
-<<<<<<< HEAD
 - Add asn validator to j1Formats
-=======
 - Replace validateEntityWithSchema
->>>>>>> e4af0971
 
 # 12.6.0 - 2024-04-24
 
