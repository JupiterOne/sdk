--- conflicted
+++ resolved
@@ -9,7 +9,6 @@
 
 ## Unreleased
 
-<<<<<<< HEAD
 ### Added
 
 - Added the `loadExecutionConfig` lifecycle method to the `InvocationConfig`
@@ -37,13 +36,12 @@
     };
   }
   ```
-=======
+
 ## [8.1.3] - 2022-01-11
 
 ### Changed
 
 - Bump `@jupiterone/data-model` to expose `RelationshipClass.SENDS`
->>>>>>> 3f6a4c09
 
 ## [8.1.2] - 2022-01-04
 
