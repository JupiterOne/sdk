--- conflicted
+++ resolved
@@ -8,6 +8,10 @@
 [Semantic Versioning](https://semver.org/spec/v2.0.0.html).
 
 ## Unreleased
+
+### Fixed
+
+- Allow relationships to have `undefined` top-level properties
 
 ## 8.24.0 - 2022-09-15
 
@@ -176,9 +180,6 @@
 
 ### Changed
 
-<<<<<<< HEAD
-- Allow relationships to have `undefined` top-level properties
-=======
 - Fixed publish lerna command.
 
 ## [8.13.12] - 2022-06-08
@@ -288,7 +289,6 @@
 - The new Polly.JS packages ship with TypeScript definition files, so the old
   `@type/pollyjs__` packages have been removed
 
->>>>>>> 20ffbb2e
 - Support `executeStepWithDependencies` for steps with no `dependencyGraphId`,
   even if `invocationConfig.dependencyGraphOrder` is present
 
