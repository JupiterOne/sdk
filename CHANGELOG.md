# Changelog

All notable changes to the `@jupiterone/integration-sdk-*` projects will be
documented in this file.

The format is based on [Keep a Changelog](https://keepachangelog.com/en/1.0.0/),
and this project adheres to
[Semantic Versioning](https://semver.org/spec/v2.0.0.html).

## Unreleased

<<<<<<< HEAD
### Changed

- **\*BREAKING\*** Explicitly require a `_key` property when using
  `createIntegrationEntity()`. Previously, the `createIntegrationEntity()`
  function allowed the `_key` property to be _optional_, and when not present,
  the function automatically uses either `id` or `providerId` as the entity
  `_key`.

  This caused (entirely preventable) runtime errors if the given `source` data
  did not have an `id` or `providerId` property available.
=======
- Updated the interfaces for `jobState.findEntity` and `jobState.hasKey` to
  allow `undefined`. Oftentimes, we use optional chaining with
  `jobState.findEntity` or `jobState.hasKey`, so having the ability to pass
  `undefined` into these methods can make our code easier to read.

  ```ts
  // without allowing `undefined`, we often need to assert values as `string`
  const virtualMachineId = await jobState.findEntity(
    nic.virtualMachine?.id as string,
  );

  // by allowing `undefined`, we can more safely use these methods without type assertions
  const virtualMachineId = await jobState.findEntity(nic.virtualMachine?.id);
  ```
>>>>>>> 74f7d1f3

## [7.4.0] - 2021-11-03

### Changed

- Bump `@pollyjs` packages in `@jupiterone/integration-sdk-testing` and
  `@jupiterone/integration-sdk-cli`

## [7.3.0] - 2021-10-25

### Changed

- Bump `@jupiterone/data-model` to expose `VIOLATES` relationship class.

## [7.2.0] - 2021-10-22

### Added

- [#567](https://github.com/JupiterOne/sdk/issues/567) - Add utility function
  that truncates an entity property value

## [7.1.1] - 2021-10-21

### Changed

- Do not retry `RequestEntityTooLargeException`s

## [7.1.0] - 2021-10-15

### Added

- Added support to publish job log events at level `info`, `warn`, and `error`.

  Usage:

  ```ts
  logger.publishInfoEvent({
    name: IntegrationErrorEventName.Stats,
    description: 'fetched 100000 records',
  });
  logger.publishWarnEvent({
    name: IntegrationErrorEventName.MissingPermission,
    description: 'Missing permission users.read',
  });
  logger.publishErrorEvent({
    name: IntegrationErrorEventName.MissingPermission,
    description: 'Missing permission users.read',
  });
  ```

- Added support for relative paths in `yarn j1-integration *` commands

## [7.0.0] - 2021-10-05

### Changed

- Drop support for any version below Node 14.x. The build now only targets 14.x

## [6.22.1] - 2021-10-04

### Changed

- When an `IntegrationError` receives a `cause` property, append `cause.stack`
  to the error's stack trace

## [6.22.0] - 2021-09-30

### Changed

- Bump `@jupiterone/data-model` to expose `Issue` entity class.

## [6.21.0] - 2021-09-28

- Use the default path `{CWD}/jupiterone/questions/questions.yaml` for the
  `--file-path` argument of `j1-integration validate-question-file`

### Added

## [6.20.0] - 2021-09-26

### Added

- Introduce `j1-integration validate-question-file` command that is used to
  automatically validate managed questions and JupiterOne queries

## [6.19.0] - 2021-09-09

### Added

- Added `toImplementSpec` jest matcher
- Added `StepSpec` and `IntegrationSpecConfig` types in order to define
  integration specifications

### Changed

- Changed language for relationships created that document command produces.

## [6.18.0] - 2021-08-27

### Added

- Add mapped relationship details to documentation output

### Changed

- Bump `@jupiterone/data-model` to expose `Secret` entity class.

## [6.17.0] - 2021-08-27

### Changed

- Bump `@jupiterone/data-model` to expose `Question` entity class.

## [6.16.1] - 2021-08-27

### Changed

- Bump `@jupiterone/data-model` to expose `RelationshipClass.ENFORCES`

## [6.16.0] - 2021-08-25

### Added

- Add `j1-integration collect --project-path` to allow for executing against a
  project in any location
- Add `j1-integration sync --project-path` to allow for executing against a
  project in any location
- Add `j1-integration run --project-path` to allow for executing against a
  project in any location
- Add `j1-integration run --development` to match other commands that connect to
  JupiterOne development environment
- Add `j1-integration visualize --output-file` to allow for specifying the
  output file path
- Add the `j1-integration visualize --data-dir` value to the error content of
  the generated file when there were no entities or relationships to render

### Changed

- Improve grammar and consistency of CLI help content
- Change `j1-integration visualize --data-dir` to support absolute path,
  complementing added support for `--project-path` on other commands

### Fixed

- Fix `j1-integration document --output-file` to reflect that it is a path
  relative to `--project-path`
- Fixed the way that symlinks are created on windows machines, which previously
  threw `EPERM: operation not permitted, symlink`

## [6.15.0] - 2021-08-19

### Added

- Add optional `mappedRelationships` to step metadata

## 6.14.0 - 2021-08-04

### Changed

- Changed how `j1-integration visualize` displays placeholder entities. Now only
  properties present in `targetFilterKeys` are displayed in the graph, making
  target entities smaller. Also, set borders of placeholder entities to dashed.
- Bump `@jupiterone/data-model` to expose `Alert` entity schema.
- `createEventPublishingQueue` takes in an optional Axios config.

## 6.13.0 - 2021-07-28

### Added

- Track summary of collected graph object `_type`'s and the number of times that
  each `_type` has been encountered

## 6.12.0 - 2021-07-27

### Changed

- Bump `@jupiterone/data-model` to expose `Problem` entity schema.

## 6.11.1 - 2021-07-23

### Changed

- A single DataStore is now used for all dependency graphs executed in an
  integration run.
- Used default J1 colors for `yarn j1-integration visualize-types` command.

## 6.11.0 - 2021-07-14

### Added

- a `dependencyGraphOrder` property to the InvocationConfig and a
  `dependencyGraphId` property to the StepMetadata which togeather can be used
  to create multiple ordered dependency graphs per execution.

## 6.10.0 - 2021-07-09

### Changed

- Bump `@jupiterone/data-model` to incorporate `RelationshipClass.PUBLISHED`

## 6.9.0 - 2021-07-06

### Added

- Added `deleteData()` for jobState Usage:
  ```typescript
  await jobState.setData('abc', true);
  await jobState.getData('abc'); // true
  await jobState.deleteData('abc'); // void
  await jobState.getData('abc'); // undefined
  ```
- Added `development` option to `j1-integration sync` command.

### Removed

- Removed `j1-integration compare` command. Developers should use
  `j1-integration diff` in its place.

## 6.8.0 - 2021-06-29

### Added

- Added `j1-integration diff` command to ouptut colorized diffs of old/new
  integrations.
- Allow overriding integration instance properties when running integrations
  locally.

## 6.7.1 - 2021-06-29

### Fixed

- [#494](https://github.com/JupiterOne/sdk/issues/494) - Expose 401 Unauthorized
  errors from synchronization API

## 6.7.0 - 2021-06-10

### Changed

- Upgrade `@jupiterone/data-model@^0.30.0`

### Added

- Added `toTargetEntities()` jest matcher for mapped relationship validation.
  Usage:
  ```typescript
  expect([mappedRel1, mappedRel2]).toTargetEntities([
    entity1,
    entity2,
    entity3,
  ]);
  ```

### Changed

- Expanded the interface of `findEntity` to accept `string | undefined`.

## 6.6.0 - 2021-06-010

### Changed

- Upgrade `@jupiterone/data-model@^0.28.0`
- Fix missing CLI `compare` sub command.
- Fix `compare` relationship key tracking.
- Ignore metadata graph object properties in `compare`.

## 6.5.0 - 2021-06-05

### Changed

- Upgrade `@jupiterone/data-model@^0.27.0`

## 6.4.0 - 2021-06-03

### Changed

- Add `compare` method to `@jupiterone/integration-sdk-cli` which is used to
  diff data sets downloaded from JupiterOne.

## 6.3.0 - 2021-05-25

### Changed

- Upgrade `@jupiterone/data-model@^0.24.0`

## 6.2.1 - 2021-05-24

### Changed

- Upgrade `@jupiterone/data-model@^0.22.2`

## 6.2.0 - 2021-05-21

### Added

- [#470](https://github.com/JupiterOne/sdk/issues/470) Introduce
  `beforeAddEntity` hook into `IntegrationInvocationConfig`. See the development
  documentation for more information on its usage.

## 6.1.0 - 2021-05-19

### Changed

- Upgrade `@jupiterone/data-model@^0.22.1`

## 6.0.1 - 2021-05-10

### Changed

- Upgrade `@jupiterone/data-model@^0.22.0`

## 6.0.0 - 2021-04-19

### Changed

- Improved the performance of `jobState.findEntity()` when entities are written
  on disk.
- Removed `GraphObjectStore.getEntity()`, and added `.findEntity()` to the
  specification.

## 5.12.0 - 2021-04-16

### Changed

- `parseStringPropertyValue()` accepts `string | undefined | null` as a
  convenience for cases where provider data answers `undefined` or `null`
  values.
- Updated numerous dependencies, including `typescript` and `eslint`.

### Fixed

- `IntegrationProviderAuthorizationError` and
  `IntegrationProviderAuthenticationError` constructors were not compatible with
  `IntegrationProviderAPIError`, making for linting errors in projects that
  would expect them to be.

## 5.11.0 - 2021-03-16

- Upgrade `@jupiterone/data-model@^0.18.0`

## 5.10.0 - 2021-03-05

### Changed

- Additional logged information in uploads error case

## 5.9.0 - 2021-03-05

### Changed

- Additional logged information in uploads

## 5.8.2 - 2021-03-04

### Fixed

- [#429](https://github.com/JupiterOne/sdk/issues/429) - fixed
  `toMatchGraphObjectSchema` failure when multiple classes share same `enum`
  property name.

## 5.8.1 - 2021-03-03

### Fixed

- [#426](https://github.com/JupiterOne/sdk/issues/426) - Update return typings
  for `jobState.getData` to be more realistic

Old:

```ts
getData: <T>(key: string) => Promise<T>;
```

New:

```ts
getData: <T>(key: string) => Promise<T | undefined>;
```

## 5.8.0 - 2021-02-26

### Changed

- Updated packages in `@jupiterone/integration-sdk-core`

## 5.7.0 - 2021-02-15

### Added

- Expose the following read-only properties on `IntegrationProviderAPIError`
  - `endpoint`
  - `status`
  - `statusText`

## 5.6.2 - 2021-02-09

### Added

- Added log statement after `uploadData()` successfully sends data to
  synchronizer.

## 5.6.1 - 2021-01-20

### Fixed

- Allow duplicate key tracker to grow greater than V8 engine limit. See
  [#420](https://github.com/JupiterOne/sdk/pull/420).

## 5.6.0 - 2021-01-14

### Added

- Whitespace trimming of integration config values.
- Support for skipping writing graph object files when running CLI commands

### Changed

- Skip logging warn message when a `CredentialsError` is received in graph
  object uploads.

## 5.5.0 - 2021-01-02

### Added

- Support for specifying the upload batch size via the `uploadBatchSize` in
  `createPersisterApiStepGraphObjectDataUploader`.

## 5.4.0 - 2020-12-31

### Added

- `JobState.hasKey()` as an efficient means of determining whether an entity or
  relationship has been added. This allows integrations to avoid doing any of
  their own key tracking.

### Fixed

- A `createIntegrationEntity` bug in transferring source properties into an
  entity caused a memory leak.

## 5.3.0 - 2020-12-27

### Added

- Support for omitting specific graph objects from file storage. Some entities
  and relationships do not need to be stored on the file system at all. We only
  need to store graph objects on the file system if we later intend to fetch the
  data from the job state or iterate over the `_type`.

  Usage in an integration step:

  ```typescript
  {
    id: 'my-step',
    name: 'My step',
    entities: [
      {
        resourceName: 'The Record',
        _type: 'my_record',
        _class: ['Record'],
        indexMetadata: {
          // This _type will not be written to the file system
          enabled: false,
        },
      },
    ],
    relationships: [],
    async exeutionHandler() {
      ...
    }
  }
  ```

  See PR [#404](https://github.com/JupiterOne/sdk/pull/404)

## 5.2.1 - 2020-12-23

### Fixed

- Fixed issue where the SDK could upload empty entity and relationship graph
  object files.

## 5.2.0 - 2020-12-18

### Changed

- OPTIMIZATION: Buffer entities and relationships in memory and allow for fast
  lookups. This change allows us to skip flushing to disk anytime there is a
  call to `findEntity`, `iterateEntities` or `iterateRelationships`.

  See PR [#395](https://github.com/JupiterOne/sdk/pull/395)

- OPTIMIZATION: Allow `FileSystemGraphObjectStore` to specify
  `graphObjectBufferThreshold`, which defines the maximum number of graph
  objects that the graph object store can buffer into memory before flushing to
  disk. Machines with more memory should consider increasing this value as the
  default is `500`.

  See PR [#395](https://github.com/JupiterOne/sdk/pull/395)

- OPTIMIZATION: Continuously upload integration data during collection phase.
  Previously, our integrations had two primary phases. The first phase was the
  collection phase, and the second phase was the upload phase. The integration
  SDK now mixes these two phases and the integrations will upload the collected
  data to JupiterOne during the integration execution step that it has been
  collected in.

  See PR [#396](https://github.com/JupiterOne/sdk/pull/396)

- OPTIMIZATION: Reduce the size of the graph object files that are stored on
  disk by default. Previously, all graph object files written to disk while
  running the integration locally and running the integration in the managed
  JupiterOne runtime, were created with whitespace. The file whitespace is now
  only created when running the integration locally via the CLI commands.

  See PR [#399](https://github.com/JupiterOne/sdk/pull/399)

### Removed

- Remove `BucketMap` as it's no longer used in the `FileSystemGraphObjectStore`.
  `BucketMap` was technically exposed externally, but should not have been used
  externally.

## 5.1.0 - 2020-12-08

### Added

- Added `registerEventHandlers` and `unregisterEventHandlers` exports from the
  runtime package. These functions will register a common set of event handlers
  that handle out-of-band errors that can be thrown in integration steps, such
  as `unhandledRejection` and `multipleResolves`. These handlers should be added
  to any deployment projects that invoke `executeIntegrationInstance`.
  Developers should instrument these event handlers as early as possible in the
  node process.
- Added `registerIntegrationLoggerEventHandlers` and
  `unregisterIntegrationLoggerEventHandlers` as convenience functions, since
  JupiterOne infrastructure will handle these event emitter failures by calling
  `logger.error()`.
- Added `registerEventHandlers` to `executeIntegrationLocally`, so that events
  are caught when running `yarn j1-integration collect`.
- Made `registerIntegrationEventHandlers` call the integration logger
  `onFailure` function.

### Changed

- Increase concurrency on integration data uploads
- Implement retry logic around integration data uploads

## 5.0.0 - 2020-11-24

### Added

- `ExecutionContext.executionHistory` is always provided to integrations
- `ExecutionHistory.current: Execution` to provide information about the current
  execution.

### Changed

- `ExecutionHistory` properties have been renamed as part of adding
  `current: Execution`, to avoid duplication in the naming: `lastExecution` ->
  `previous`, `lastSuccessfulExecution` -> `lastSuccessful`.
- BREAKING: `executeIntegrationInstance` now requires an `ExecutionHistory`
  argument containing the `current: Execution`.
- BREAKING: `executeWithContext(context: ExecutionContext, ...)` now requires
  that `ExecutionContext.executionHistory` is provided.

## 4.3.0 - 2020-11-24

### Added

- Log whether compression is enabled or not at beginning of execution

## 4.2.0 - 2020-11-21

### Added

- Specifying the `INTEGRATION_FILE_COMPRESSION_ENABLED` environment variable
  will now compress local integration graph object files with Brotli compression
  on writes and decompress on reads.

### Changed

- Stop handling `IntegrationDuplicateKeyError` as fatal. Previously, this type
  of error would terminate the integration completely and no data would be
  ingested. Now, the step that raises this error will not complete, but all
  other steps will complete and partial datasets will be processed.

- Publish integration disk size event on interval

## 4.1.0 - 2020-11-18

### Added

- `ExecutionContext.history?: ExecutionHistory` provides information about the
  `lastExecution` and `lastSuccessfulExecution`. Integrations may use this to
  limit data ingestion.
- Allow `executeIntegrationInstance` to take a custom `GraphObjectStore`
- Expose `BucketMap` and `FileSystemGraphObjectStore` from
  `@jupiterone/integration-sdk-runtime`
- Steps may declare that a type of graph object will be `partial` to indicate
  that they will never ingest a complete set of some `_type`s of
  entities/relationships.

### Changed

- Refactored some tests

## 4.0.1 - 2020-10-30

- Upgrade `@jupiterone/data-model@^0.15.0`

## 4.0.0 - 2020-10-29

### Changed

- Removed `createApiClientWithApiKey` helper from runtime package. You must use
  `createApiClient` for compatibility with new service tokens.

### Fixed

- Pass `onFailure` function to children of `IntegrationLogger`

## 3.8.0 - 2020-10-26

### Added

- Expose `onFailure` callback in `createIntegrationLogger`

## 3.7.0 - 2020-10-23

### Added

- [#362](https://github.com/JupiterOne/sdk/issues/362) - Added `onFailure`
  callback to integration logger constructor.

## 3.6.0 - 2020-10-19

### Added

- [#355](https://github.com/JupiterOne/sdk/issues/355) - Added
  `normalizeGraphObjectKey` argument to normalize lookups in
  `DuplicateKeyTracker`.
- Print link to `data-model` when `toMatchGraphObjectSchema` jest matcher fails.

## 3.5.1 - 2020-10-05

### Changed

- Update `@jupiterone/data-model`

### Fixed

- Fixed unexpected behavior in `createIntegrationEntity()` when `status`
  property is set to anything except `Online` or `Active`

## 3.5.0 - 2020-10-03

### Changed

- Updated `@jupiterone/data-model` to version 0.13.0.

## 3.4.0 - 2020-10-01

### Added

- Added `toMatchDirectRelationshipSchema` matcher.

### Changed

- Upgrade to `@jupiterone/data-model@0.12.0`
- `Entity.id` is now `string | string[]` in the `data-model` (see
  [PR](https://github.com/JupiterOne/data-model/pull/44)). Integrations may
  enrich existing entities through mapped relationship `targetEntity.id` values.

## 3.3.0 - 2020-09-25

### Added

- `j1-integration visualize-type` command generates metadata graph of types
- Added `--disable-schema-validation` flag to `j1-integration collect` command.
- Added optional `setData` input to `createMockJobState()` test util.

### Changed

- Introduced `shouldReportErrorToOperator` function for integration runtime
  environments to check whether an `Error` is of a type that need not be alerted
  to deployment operators. All `Error`s other than those only an end user can
  resolve should be reported.
- [#333](https://github.com/JupiterOne/sdk/issues/333) - Made
  `ToMatchGraphObjectSchemaParams.schema` property optional in jest matcher.
- Changed index signature of `AdditionalRelationshipProperties` to not allow
  Array or Object types.

## 3.2.0 - 2020-09-01

### Changed

- [#321](https://github.com/JupiterOne/sdk/issues/321) -
  `j1-integration document` output in alphabetical order by entity metadata
  `resourceName` property and relationship metadata `_type` property.

## 3.1.0 - 2020-08-26

### Changed

- Upgrade to `@jupiterone/data-model@0.9.0`

## 3.0.1 - 2020-08-26

### Fixed

- [#301](https://github.com/JupiterOne/sdk/issues/301) - Fix test `findEntity`
  for initialized entities in a `MockJobState`.

## 3.0.0 - 2020-08-24

### Added

- [#291](https://github.com/JupiterOne/sdk/issues/291) - Introduce
  `j1-integration document` command that is used to automatically generate
  documentation in `{integration-proj-dir}/docs/jupiterone.md`.

- [#284](https://github.com/JupiterOne/sdk/issues/284) - Introduce
  `jobState.findEntity`, which will return `null` if the entity does not exist.

Example:

```typescript
const entity = await jobState.findEntity('entity-key-here');
```

- [#303](https://github.com/JupiterOne/sdk/issues/303) Export
  `RelationshipClass` from the `@jupiterone/data-model` inside of
  `@jupiterone/integration-sdk-core`.

Usage:

```typescript
import { RelationshipClass } from '@jupiterone/integration-sdk-core';
```

### Changed

- **BREAKING** [#291](https://github.com/JupiterOne/sdk/issues/291) - Remove
  `types` from `IntegrationStep` in favor of `entities` and `relationships`,
  which contain metadata used to generate documentation.

- **BREAKING** [#285](https://github.com/JupiterOne/sdk/issues/285) - Require a
  `RelationshipClass` from `@jupiterone/data-model` to be specified in
  relationship creation functions.

Example:

```typescript
import {
  createDirectRelationship,
  RelationshipClass
} from '@jupiterone/integration-sdk-core';

createDirectRelationship({
  _class: RelationshipClass.HAS,
  ...
});
```

### Removed

- [#288](https://github.com/JupiterOne/sdk/issues/299) - Remove deprecated
  `createIntegrationRelationship` function

- [#306](https://github.com/JupiterOne/sdk/issues/306) - Remove
  `jobState.getEntity` in favor of `jobState.findEntity`

## 2.11.1 - 2020-08-21

### Fixed

- [#293](https://github.com/JupiterOne/sdk/issues/293)
  `toMatchGraphObjectSchema` generates an invalid JSON schema when using
  `_class` with duplicate `required` or `types` properties.

## 2.11.0 - 2020-08-20

### Changed

- Updated `@jupiterone/data-model` to latest version (`0.8.1`).

## 2.10.1 - 2020-08-18

### Removed

- #288 - Remove `sourceEntityType` from `RelationshipMapping` interface

### 2.10.0 - 2020-08-06

### Changed

- #279 - Update `.eslintrc` to include eslint rules that will help catch async
  errors

- Updated root `.eslintrc` to use
  `@jupiterone/integration-sdk-dev-tools/config/eslint.json` directly with
  specific overrides.

### Fixed

- `jobState.addRelationships` floating promise in
  `@jupiterone/integration-sdk-testing`
- Various async fixes in test suites

## 2.9.2 - 2020-08-06

### Fixed

- Test instance of `jobState.getEntity()` threw error saying entity not found
  even though it was added to the job state.

## 2.9.1 - 2020-08-06

### Fixed

- Install direct `deepmerge` dependency into
  `@jupiterone/integration-sdk-testing` package.

## 2.9.0 - 2020-08-05

### Updated

- #270 - Return the Entity from `jobState.addEntity` and `jobState.addEntities`

Example:

```typescript
const entity = await jobState.addEntity(convertToEntity(data));
const entity2 = await jobState.addEntity(convertToOtherEntity(entity2));
await jobState.addRelationship(
  convertToRelationship(entity, entity2)
);

// Or this:
await jobState.addRelationship(
  convertToRelationship(
    await jobState.addEntity(convertToEntity(data))
    await jobState.addEntity(convertToOtherEntity(entity2))
  )
);
```

### Fixed

- Fixed `visualize` cmd where mapped relationships did not consider
  `targetFilterKey` when matching entities
- Fixed `visualize` cmd where multiple nodes with the same nodeId could be
  created, which causes rendering to fail

## 2.8.0 - 2020-08-3

### Added

- Automatically register custom Jest test matchers when using
  `@jupiterone/integration-sdk-dev-tools`. See:
  https://github.com/JupiterOne/sdk/issues/265

## 2.7.0 - 2020-08-2

### Added

- Added Jest test matcher for validating collected entities against a JSON
  schema. See: https://github.com/JupiterOne/sdk/issues/263

Example:

```typescript
expect(context.jobState.collectedEntities).toMatchGraphObjectSchema({
  _class: ['Service'],
  schema: {
    additionalProperties: false,
    properties: {
      _type: { const: 'google_cloud_api_service' },
      category: { const: ['infrastructure'] },
      state: {
        type: 'string',
        enum: ['STATE_UNSPECIFIED', 'DISABLED', 'ENABLED'],
      },
      enabled: { type: 'boolean' },
      usageRequirements: {
        type: 'array',
        items: { type: 'string' },
      },
      _rawData: {
        type: 'array',
        items: { type: 'object' },
      }
   }
});
```

## 2.6.0 - 2020-07-28

### Added

- Added `getEntity({ _type, _key })` function
- Added optional `sourceEntityType` property on `RelationshipMapping`

### Changed

- Deprecated `createIntegrationRelationship`. Developers should use the exported
  `createDirectRelationship` or `createMappedRelationship` functions.

## 2.5.0 - 2020-07-28

### Added

- `j1-integration visualize` added mapped relationships as dashed lines.

### Changed

- `j1-integration visualize` entities are colored by `_type`.
- Updated `IntegrationConfig` to support asynchronous `getStepStartStates`. See
  [#254](https://github.com/JupiterOne/sdk/issues/254) for more information.

Example:

```typescript
export const invocationConfig: IntegrationInvocationConfig<IntegrationConfig> = {
  async getStepStartStates(ctx) {
    return {
      'fetch-users': { disabled: await checkFetchUsersStepDisabled(ctx) }
    };
  },
  ...
};
```

## 2.4.0 - 2020-07-22

### Added

- Disk usage metrics are now published by the logger.

## 2.3.0 - 2020-07-06

### Changed

- Updated `@jupiterone/data-model` to latest version (`0.7.1`).

### Fixed

- `@jupiterone/integration-sdk-dev-tools` did not include `ts-node`, so that
  `yarn start` would fail to execute with 'Integration invocation configuration
  not found. Configuration should be exported as "invocationConfig" from
  "src/index".'

## 2.2.0 - 2020-06-23

### Changed

- `publishMetric` now logs the metric that is published.

## 2.1.1 - 2020-06-23

### Changed

- The `validateInvocation` function will have certain types of errors it throws
  (`IntegrationValidationError`, `IntegrationProviderAuthenticationError`)
  logged at `level: 40` (warn) instead of `level: 50` (error). These are types
  that are considered handled user errors and are expected to be communicated to
  the user in a way that allows them to address the problem. All other error
  types thrown from the function will continue to be logged at `level: 50`.

## 2.1.0 - 2020-06-19

### Changed

- Replace `createMockIntegrationLogger` implementation with a silent version of
  the logger exposed by `@jupiterone/integration-sdk-runtime`.

## 2.0.0 - 2020-06-17

### Changed

- Decoupled synchronization event publishing from the `IntegrationLogger`. Event
  publishing can now be performed by listening to events that the logger
  publishes.

### Removed

- Remove the need for the `JUPITERONE_DISABLE_EVENT_LOGGING` environment
  variable.
- Removed `ApiClient` type from the `@jupiterone/integration-sdk-core` package.
  Also removed the dependency on `axios` from the package as well.
- Removed `registerSynchronizationContext` function from the `IntegrationLogger`

### Added

- `convertProperties` supports an option `parseTime`, directing the function to
  convert properties that are named with common suffixes (on, at, time, date) to
  a UNIX timestamp (number).
- Added `publishMetric` function to `IntegrationLogger` that now causes a
  `metric` event to be emit.

## 1.1.1 - 2020-06-08

### Added

- Allow extended types of Relationships/Entities to be iterated over with
  `iterateEntities` and `iterateRelationships` on `JobState`

## 1.1.0 - 2020-06-04

### Added

- Added the `@jupiterone/integration-sdk-dev-tools` package which contains some
  shared development dependencies and configuration files.

### Fixed

- `createIntegrationRelationship` made `_key` optional for relationship
  mappings, a fine thing to do because specifying the `_key` for those insn't
  necessary. However, the function was changed at the same time to stop
  generating a `_key`, which is required to ensure the collected relationships
  are unique. This fixes things so the `_key` remains an optional argument, and
  improves the generation of the `_key` to ensure better uniqueness.

## 1.0.2 - 2020-06-04

### Fixed

- Regression: `createIntegrationRelationship()` lost a change to accept optional
  `_type` for relationship mappings, overriding the generated value or values
  provided in `properties` option.
- Removed `@types/vis` from dependencies to devDependencies because having the
  type forces typescript consumers to have `DOM` in the their `lib` compiler
  option.

## 1.0.1 - 2020-06-03

### Fixed

- Make published packages leaner by only including `dist` files.

## 1.0.0 - 2020-06-03

### Fixed

- `createIntegrationRelationship` for a mapped relationship would attempt to
  generate a `_key` value when none was provided. This is not useful for a
  mapped relationship since these are not actually a relationship, but a
  directive to the mapper to produce one or more relationships, each of which
  would not have the provided/generated `_key`.

### Removed

- Removed the deprecated convention based invocation config loading.

### Changed

- `convertProperties` would transfer an Array such as `[ null ]`. Now an Array
  where the first entry is an object is not transferred unless
  `stringifyArray: true`, or `stringifyObjects: true` (the property will be an
  array full of JSON strings), and where the first value is `null` or
  `undefined`, the property is not transferred at all.
- Related to the removal of convention based configuration loading, the
  `createMockExecutionContext` and `createMockStepExecutionContext` utilities
  exposed by `@jupiterone/integration-sdk-testing` now require
  `instanceConfigFields` to be passed in for config value generation to work.

### Changed

- Upgrade to `@jupiterone/data-model@0.6.4`

## Pre 1.0.0

Prior to the `1.0.0` release, all integration SDK functionality was exposed by
the `@jupiterone/integration-sdk` package. That package has now been split up
into the following packages:

- `@jupiterone/integration-sdk-core`
- `@jupiterone/integration-sdk-runtime`
- `@jupiterone/integration-sdk-testing`
- `@jupiterone/integration-sdk-cli`

To view the changes that went into `@jupiterone/integration-sdk`, please see
[LEGACY_SDK_CHANGELOG.md](./LEGACY_SDK_CHANGELOG.md).<|MERGE_RESOLUTION|>--- conflicted
+++ resolved
@@ -9,7 +9,6 @@
 
 ## Unreleased
 
-<<<<<<< HEAD
 ### Changed
 
 - **\*BREAKING\*** Explicitly require a `_key` property when using
@@ -20,7 +19,6 @@
 
   This caused (entirely preventable) runtime errors if the given `source` data
   did not have an `id` or `providerId` property available.
-=======
 - Updated the interfaces for `jobState.findEntity` and `jobState.hasKey` to
   allow `undefined`. Oftentimes, we use optional chaining with
   `jobState.findEntity` or `jobState.hasKey`, so having the ability to pass
@@ -35,7 +33,6 @@
   // by allowing `undefined`, we can more safely use these methods without type assertions
   const virtualMachineId = await jobState.findEntity(nic.virtualMachine?.id);
   ```
->>>>>>> 74f7d1f3
 
 ## [7.4.0] - 2021-11-03
 
