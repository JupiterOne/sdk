--- conflicted
+++ resolved
@@ -8,21 +8,20 @@
 
 ## Unreleased
 
-<<<<<<< HEAD
-### Fixed
-
-- Constructors of `IntegrationProviderAuthenticationError`,
-  `IntegrationProviderAuthorizationError` and `IntegrationProviderAPIError`
-  required `code`, `message`, and `fatal`, which were not meant to be provided
-  at all but set by the error classes themselves.
-=======
+### Added
 - Export `SetupRecordingInput` from `@jupiterone/integration-sdk/testing` to
   allow integrations to provide something like
   `setupAzureRecording(input: SetupRecordingInput)`, which may then add common
   options and call `setupRecording`.
 - Export `RecordingEntry` from `@jupiterone/integration-sdk/testing` to allow
   typing in `mutateEntry(entry: RecordingEntry)`.
->>>>>>> 5932e1be
+
+### Fixed
+
+- Constructors of `IntegrationProviderAuthenticationError`,
+  `IntegrationProviderAuthorizationError` and `IntegrationProviderAPIError`
+  required `code`, `message`, and `fatal`, which were not meant to be provided
+  at all but set by the error classes themselves.
 
 ## 2.0.0 - 2020-05-18
 
