--- conflicted
+++ resolved
@@ -9,7 +9,6 @@
 
 ## Unreleased
 
-<<<<<<< HEAD
 ### Added
 
 - Added `toTargetEntities()` jest matcher for mapped relationship validation.
@@ -22,15 +21,11 @@
   ]);
   ```
 
-### Fixed
-
-=======
 ## 6.6.0 - 2021-06-010
 
 ### Changed
 
 - Upgrade `@jupiterone/data-model@^0.28.0`
->>>>>>> d8abc849
 - Fix missing CLI `compare` sub command.
 - Fix `compare` relationship key tracking.
 - Ignore metadata graph object properties in `compare`.
