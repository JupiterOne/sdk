--- conflicted
+++ resolved
@@ -9,14 +9,12 @@
 
 # Unreleased
 
-<<<<<<< HEAD
 - entity-validator: first release
-=======
+
 ## 12.4.1 - 2024-04-11
 
 - updated `json-diff` dependency
 - removed redudant `??` from `hasCachePath` function
->>>>>>> 4030569d
 
 ## 12.4.0 - 2024-04-09
 
