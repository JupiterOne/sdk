--- conflicted
+++ resolved
@@ -9,14 +9,12 @@
 
 ## Unreleased
 
-<<<<<<< HEAD
 ### Changed
 
 - Support `executeStepWithDependencies` for steps with no `dependencyGraphId`,
   even if `invocationConfig.dependencyGraphOrder` is present
-=======
+
 ## [8.11.0] - 2022-04-11
->>>>>>> a49a9b0b
 
 ### Added
 
