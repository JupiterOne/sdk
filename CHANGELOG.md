# Changelog

All notable changes to the `@jupiterone/integration-sdk-*` projects will be
documented in this file.

The format is based on [Keep a Changelog](https://keepachangelog.com/en/1.0.0/),
and this project adheres to
[Semantic Versioning](https://semver.org/spec/v2.0.0.html).

## Unreleased

<<<<<<< HEAD
- Updated ESLint to override the `no-misused-promises` rule.
=======
## 8.25.1 - 2022-09-26

### Changed

- Skip logging messages when `logged_error` and `logged_warn` metrics are
  emitted.

## 8.25.0 - 2022-09-26

### Added

- Emit `logged_error` and `logged_warn` metric counters when `IntegrationLogger`
  `logger.error` and `logger.warn` are called respectively.

## 8.24.1 - 2022-09-21

### Fixed

- Allow relationships to have `undefined` top-level properties

### Added

- Add no-console lint rule to catch console.log accidentally left in projects.
  Note: Possible breakage when this changes is adopted. The rule can be ignored
  if needed using `/* eslint-disable no-console */`
- `j1-integration sync` now supports the `--skip-finalize` option to avoid
  finalizing the synchronization job. This brings parity with the `run` command.
- `j1-integration` `run` and `sync` commands now support `--account` and
  `--api-key` options to make them consistent with other commands that support
  these options. The values provided to these options will override any values
  set in the `JUPITERONE_ACCOUNT` and `JUPITERONE_API_KEY` environment
  variables. Note: it is recommended to avoid `--api-key` in a CI/CD or server
  environment because the values will be visible in the logs.

### Changed

- Upgrade CLI `commander` dependency to improve options type safety and
  handling.
- Changed some CLI options error messages to be consistent and clearer. Any
  scripts that were relying on the previous error messages will need to be
  updated.
- CLI `--development` option can be set to `"true"` when `--api-base-url` is
  either of `https://api.us.jupiterone.io` or `https://api.dev.jupiterone.io`
  (an error will not be thrown). This allowed for declaring the default value of
  `--api-base-url` so it is shown in the help output. Any other value for
  `--api-base-url` will cause an error to be thrown if `--development` is set to
  `"true"`.

## 8.24.0 - 2022-09-15

### Added

- `j1-integration run --skip-finalize` option to avoid finalizing the
  integration run. This is useful for scenarios where you want to run the
  integration to collect and upload data to a synchronization job, but do not
  want to initiate the finalization process.
- `j1-integration [run|sync] --source api --scope anystring` options to allow
  use of the SDK without configuring an integration instance.
  `--integrationInstanceId` is not required when using these options.

## 8.23.1 - 2022-09-07

### Fixed

- Support backwards compatibility for old integration npm package dist format
  when using `j1-integration generate-integration-graph-schema`.

  The way that integration npm packages are distributed has changed over time.
  We are now handling invocation config loading from different file paths to
  support backwards compatibility and make adoption easier.

## 8.23.0 - 2022-09-06

### Added

- Added `graphObjectFileSize` configuration option to
  `FileSystemGraphObjectStore`

## 8.22.7 - 2022-09-03

### Added

- Added optional flag to specify a different Neo4j database name to push to or
  wipe from than the default 'neo4j' (only available on enterprise instances of
  Neo4j).

## 8.22.5 - 2022-08-24

### Fixed

- Allow the use of possibly null or undefined `number` in
  `parseTimePropertyValue`

## 8.22.2 - 2022-08-18

### Added

- Added `optional` parameter to `IntegrationInstanceConfigField`.
- Update `ProviderSourceData` `tags` type to match `assignTags`
>>>>>>> 03aa7b05

## 8.22.0 - 2021-07-20

- Support async `beforeAddRelationship` hook in `IntegrationInvocationConfig`.
  See the development documentation for more information on its usage.

## 8.21.0 - 2021-07-20

### Added

- Added `IntegrationInfoEventName.Results` and
  `IntegrationWarnEventName.MissingEntity`.

## 8.20.0 - 2021-07-16

### Added

- Introduce `beforeAddRelationship` hook into `IntegrationInvocationConfig`. See
  the development documentation for more information on its usage.

## [8.19.0] - 2022-07-07

### Added

- New `j1-integration generate-integration-graph-schema` CLI command added

```
Usage: j1-integration generate-integration-graph-schema [options]

generate integration graph metadata summary from step metadata

Options:
  -o, --output-file <path>        project relative path to generated integration graph schema file
  -p, --project-path <directory>  path to integration project directory (default: "{CWD}")
  -h, --help                      display help for command
```

## [8.18.1] - 2022-07-05

### Changed

- Bumped `@jupiterone/data-model@v0.51.0`

## [8.18.0] - 2022-07-01

### Added

- Added the ability to specify a reason for why a step is disabled. This can be
  set in the `StepStartState` interface using the `DisabledStepReason` enum.
  Valid reasons include: `PERMISSION`, `CONFIG`, `BETA`, and `NONE`. `NONE` is
  the equivalent to not specifying a reason. If `NONE` or undefined are
  specified, logging to the job event log is disabled. Here is an example of
  usage:

```typescript
{
  ['fetch-prs']: {
    disabled: false
  },
  ['fetch-issues']: {
    disabled: !scopes.repoIssues,
    disabledReason: DisabledStepReason.PERMISSION
  }
}
```

Sample text output:

```
Skipped step "Fetch Issues". The required permission was not provided to perform this step.
Skipped step "Fetch Issues". This step is disabled via configuration. Please contact support to enabled.
Skipped step "Fetch Issues". Beta feature, please contact support to enable.
```

## [8.17.0] - 2022-06-29

### Added

- Added ability to set a separate `uploadRelationshipsBatchSize`. `sync` and
  `run` commands can specify the relationship-specific batch size with the `-ur`
  or `--upload-relationship-batch-size` flags. Existing behavior remains the
  same. If a `uploadBatchSize` is set, but no `uploadRelationshipsBatchSize`,
  then relationships will be uploaded in batches of size `uploadBatchSize`.

## [8.16.0] - 2022-06-27

### Added

- Added an optional `encounteredEntityKeys` property on `.toMatchStepMetadata()`
  to verify that any relationship `_fromEntityKey` and `_toEntityKey` has
  actually been encountered in the job state.

## [8.15.0] - 2022-06-22

### Changed

- `@jupiterone/data-model` has been bumped to `0.50.0`

## [8.14.1] - 2022-06-17

### Added

- `j1-integration` `sync` and `run` commands now have the option
  `--upload-batch-size` to specify how many objects to upload in each batch.

## [8.14.0] - 2022-06-13

### Added

- `j1-integration` now has the command `visualize-dependencies` to create a
  visualization of the integration's step dependencies.

## [8.13.13] - 2022-06-09

### Changed

- Fixed publish lerna command.

## [8.13.12] - 2022-06-08

### Changed

- Allow an integration job id to be passed in when initializing syncronization.

## [8.13.11] - 2022-05-27

### Changed

- `j1-integration run` command now supports `--disable-schema-validation` flag.

## [8.13.10] - 2022-05-20

### Changed

- Bumped version `@jupiterone/data-model` to v0.49.0

## [8.13.9] - 2022-05-20

### Fixed

- Fixed issue when unzipping gzipped polly recording entries. Now removes the
  content.encoding value once content is decoded.
- Fixes issue introduced in 8.13.4

## [8.13.8] - 2022-05-19

### Changed

- Moved `shrinkBatchRawData` to its own module for readablity and easy mocking
  in test
- Increased threshold by which we continue to shrink rawData from 6 million
  bytes to 5.5 million bytes
- change core loop of `shrinkBatchRawData` to a `do while` loop instead of
  `while`. This guarantees that at least 1 property will be attempted to be
  truncated on each call to `shrinkBatchRawData`. We only call this function
  when there has been an upload error due to payload size.

## [8.13.7] - 2022-05-18

### Changed

- Bumped version `@jupiterone/data-model` to v0.48.0

## [8.13.6] - 2022-05-12

### Fixed

- Neo4j uploads no longer occasionally create duplicate nodes on relationship
  creation.

## [8.13.5] - 2022-05-11

### Fixed

- Hanging execution when encountering upload failure due to entity properties
  being too large
- add logging surrounding the size distribution of upload batch and its largest
  entity when such a situation occurs
- throw fatal error when such a situation occurs

## [8.13.4] - 2022-05-10

### Fixed

- Added base64 support for unzipping gzipped polly recording entries.

## [8.13.2] - 2022-05-05

### Changed

- Updated Neo4j upload commands to improve performance.

## [8.13.1] - 2022-04-27

## Fixed

- Fixed CodeQL warning around Neo4j value sanitization previously not properly
  accounting for potential escape characters.

## [8.13.0] - 2022-04-26

## Added

- Initial release of HTTP client with basic rate limit retry handling.

## [8.12.1] - 2022-04-26

## Changed

- Updated dependency `@lifeomic/attempt` to version 3.0.3 Fixes an error
  handling issues when using the timeout option.

## [8.12.0] - 2022-04-20

### Changed

- The following packages have been upgraded:

  - `@pollyjs/adapter-node-http`
  - `@pollyjs/core`
  - `@pollyjs/persister-fs`

- The new Polly.JS packages ship with TypeScript definition files, so the old
  `@type/pollyjs__` packages have been removed

- Support `executeStepWithDependencies` for steps with no `dependencyGraphId`,
  even if `invocationConfig.dependencyGraphOrder` is present

## [8.11.0] - 2022-04-11

### Added

- Additional error type `IntegrationProviderRetriesExceededError` to be used
  when integration has exhausted all of the retries. This error type won't be
  sent in as an alert to the operators.

## [8.10.1] - 2022-04-08

### Changed

- Reduced max upload size to 1 MB.

## [8.10.0] - 2022-04-07

### Changed

- Additional logging when upload errors occur

## [8.9.0] - 2022-04-05

### Changed

- Bumped version `@jupiterone/data-model` to v0.47.0

## [8.8.2] - 2022-04-04

### Added

- `j1` commands `export` and `import` now accept optional command parameter
  --api-base-url to specify a different URL to run against.

## [8.8.1] - 2022-04-01

### Added

- `j1-integration` commands `sync`, `run`, and `validate-question-file` now
  accept optional command parameter --api-base-url to specify a different URL to
  run against.

## [8.8.0] - 2022-03-28

### Added

- SDK now proactively truncates rawData entries when uploads would exceed 6
  megabytes.

## [8.7.0] - 2022-03-25

### Changed

- Bumped version of `@jupiterone/data-model` to v0.46.0

### Added

- pass client-generated correlation id with sync job uploads

## [8.6.4] - 2022-03-23

### Changed

- Log error `code` when an integration logs an error
- Throw an `IntegrationError` with code `INTEGRATION_UPLOAD_FAILED` when the
  JupiterOne system responds with `RequestEntityTooLargeException`

### Fixed

- [#660] - Trigger fatal error when JupiterOne system responds with
  `JOB_NOT_AWAITING_UPLOADS`

## [8.6.3] - 2022-03-17

### Fixed

- Fixed an error where if `retryOptions` was `undefined` default options would
  not be adopted

## [8.6.2] - 2022-03-17

### Added

- `retryOptions` parameter to `createApiClient` to allow configuration of the
  retry behavior for `Alpha`

## [8.6.1] - 2022-03-14

### Fixed

- Neo4j uploads now include all properties for mapped entities.

## [8.6.0] - 2022-03-07

### Added

`IngestionLimitEncountered` type to IntegrationErrorEventName and
IntegrationWarnEventName.

## [8.5.0] - 2022-03-05

### Changed

- Bumped version of `@jupiterone/data-model` to v0.45.0

## [8.4.6] - 2022-03-03

Add support for empty string values to assignTags.

## [8.4.5] - 2022-02-23

Export EntityCoreProperties to all type inference to work outside this project.

## [8.4.4] - 2022-02-22

Fix #638 - The Neo4j ingestion tool was ignoring properties with the value
`false`.

With this fix, the following query is supported:

```cy
MATCH (user:User {
  mfaEnabled: false
}) RETURN user
```

## [8.4.3] - 2022-02-22

### Added

- [#633](https://github.com/JupiterOne/sdk/issues/633) Support `_class` as a
  node label property for entities created by the Neo4j store.

Example query by `_type`:

```cy
MATCH (account:github_account)-[OWNS]->
  (repo:github_repo)-[ALLOWS]->
  (user:github_user {
    role:"OUTSIDE"
  })
RETURN account, repo, user
```

Example query by `_class`:

```cy
MATCH (account:Account)-[OWNS]->
  (repo:CodeRepo)-[ALLOWS]->
  (user:User {
    role:"OUTSIDE"
  })
RETURN account, repo, user
```

### Fixed

- All types and classes used for labels are now being sanitized.

## [8.4.2] - 2022-02-19

### Fixed

Fix [#629](https://github.com/JupiterOne/sdk/issues/629) - Create relationships
from Neo4j store using `_class` as the label instead of `_type`

> Which GitHub repositories are accessible to outside collaborators?

Old query:

```cy
MATCH (n:github_repo)-[r:github_repo_allows_user]->(u:github_user{role:"OUTSIDE"})
RETURN n, u

MATCH (account:github_account)-[github_account_owns_repo]->
  (repo:github_repo)-[github_repo_allows_user]->
  (user:github_user {
    role:"OUTSIDE"
  })
RETURN account, repo, user
```

New query:

```cy
MATCH (account:github_account)-[OWNS]->
  (repo:github_repo)-[ALLOWS]->
  (user:github_user {
    role:"OUTSIDE"
  })
RETURN account, repo, user
```

## [8.4.1] - 2022-02-17

### Fixed

- Bumped `@types/jest@^27.1.0` in order to fix **Namespace 'NodeJS' has no
  exported member 'Global'.** issues captured here:
  https://github.com/facebook/jest/issues/11640

## [8.4.0] - 2022-02-16

### Fixed

- Changed logger to fully mask config field values, rather than displaying last
  4 chars

### Added

- Added `.toMatchStepMetadata` jest matcher. This matcher complements the
  `executeStepWithDependencies` utility. Usage:

  ```ts
  const stepResult = await executeStepWithDependencies({
    stepId: Steps.FETCH_USERS.id,
    invocationConfig,
    instanceConfig,
  });

  expect(stepResult).toMatchStepMetadata({
    stepId: Steps.FETCH_USERS.id,
    invocationConfig,
  });
  ```

- Updated jest matchers in the following way:

  - added optional `_type` argument to `.toMatchGraphObjectSchema` matcher
  - added optional `_type` and `_class` arguments to
    `.toMatchDirectRelationshipSchema` matcher

  This enables developers to simply pass the `StepEntityMetadata` and
  `StepRelationshipMetadata` interfaces to these matchers. Usage:

  ```ts
  expect(collectedEntities).toMatchGraphObjectSchema(Entities.USER);
  expect(collectedRelationships).toMatchDirectRelationshipSchema(
    Relationships.ACCOUNT_HAS_USER,
  );
  ```

- Added optional `schema` property to `StepGraphObjectMetadata`. This allows
  developers to provide the property schema to expect on entities,
  relationships, and mapped relationships. This serves two uses:
  1. Schemas can be used at runtime or test-time to verify that an entity has
     the correct properties
  2. The `j1-integration document` command could automatically produce consumer
     documentation about the properties that an entity / relationship is
     expected to have
- Added `executeStepWithDependencies` utility to
  `@jupiterone/integration-sdk-testing` package. This allows developers to test
  specific integration steps in isolation, while assuring that all of its
  dependencies have indeed executed. Usage:

  ```ts
  const { collectedEntities, collectedRelationships, collectedData } =
    await executeStepWithDependencies({
      stepId: Steps.FETCH_USERS.id,
      invocationConfig,
      instanceConfig,
    });

  expect(collectedEntities.length).toBeGreaterThan(0);
  expect(collectedEnities).toMatchGraphObjectSchema({
    _class: Entities.USER._class,
    schema: Entities.USER.schema,
  });
  // ... additional expectations
  ```

- Added `MockJobState.collectedData` to capture data that has been collected in
  the job state. Usage:

  ```ts
  const jobState = createMockJobState({
    setData: { existingKey: 'existing-value' },
  });
  await executeStepThatAddsAccountEntity();

  expect(jobState.collectedData).toEqual({
    ACCOUNT_ENTITY: {
      _type: 'account',
      _class: 'Account',
      _key: 'account1',
    },
  });
  expect(jobState.collectedData.existingKey).toBeUndefined();
  ```

## [8.3.2] - 2022-02-09

### Added

- Added ability to disable matching class schema in toMatchGraphObjectSchema

## [8.3.1] - 2022-02-07

### Fixed

- Fixed [#603](https://github.com/JupiterOne/sdk/issues/603) - Add missing
  `chalk` production dependency to `@jupiterone/integration-sdk-cli`

## [8.3.0] - 2022-02-03

### Changed

- Bumped version of `@jupiterone/data-model` to add `state` property to `Host`
  entity class

## [8.2.1] - 2022-01-25

### Changed

Updated the error message within the sdk-core to reference support email instead
of the support.jupiterone.io site.

## [8.2.0] - 2022-01-12

### Added

- Added the `loadExecutionConfig` lifecycle method to the `InvocationConfig`
  interface. `loadExecutionConfig` loads shared configuration assets, such as
  shared API credentials. Example:

  ```ts
  import { fromTemporaryCredentials } from '@aws-sdk/credential-providers';

  /**
   * The AWS integration uses shared `fromTemporaryCredentials` across all of
   * its clients.
   */
  export function loadExecutionConfig({
    config: { roleArn: string, externalId: string },
  }) {
    return {
      credentials: fromTemporaryCredentials({
        params: {
          RoleArn: config.roleArn,
          ExternalId: config.externalId,
          RoleSessionName: `juptierone-${uuid()}`,
        },
      }),
    };
  }
  ```

## [8.1.3] - 2022-01-11

### Changed

- Bump `@jupiterone/data-model` to expose `RelationshipClass.SENDS`

## [8.1.2] - 2022-01-04

### Changed

- Bump `@jupiterone/data-model` to remove warning messages for `User` and
  `Person` entities

## [8.1.1] - 2022-01-04

### Fixed

- Fixed an issue where the `j1-integration neo4j` command was calling
  `toString()` on undefined properties in some cases

## [8.1.0] - 2021-12-17

### Changed

- Bump `@jupiterone/data-model` to expose `RelationshipClass.HOSTS` and
  `RelationshipClass.LOGS`

## [8.0.0] - 2021-12-15

### Added

- CLI now has a command called `neo4j` that will upload any collected data in a
  project to a local Neo4j database. This requires that a NEO4J_URI, NEO4J_USER,
  and NEO4J_PASSWORD be supplied in the local .env file.

## [7.4.1] - 2021-11-03

### Changed

- **\*BREAKING\*** Explicitly require a `_key` property when using
  `createIntegrationEntity()`. Previously, the `createIntegrationEntity()`
  function allowed the `_key` property to be _optional_, and when not present,
  the function automatically uses either `id` or `providerId` as the entity
  `_key`.

  This caused (entirely preventable) runtime errors if the given `source` data
  did not have an `id` or `providerId` property available.

- Updated the interfaces for `jobState.findEntity` and `jobState.hasKey` to
  allow `undefined`. Oftentimes, we use optional chaining with
  `jobState.findEntity` or `jobState.hasKey`, so having the ability to pass
  `undefined` into these methods can make our code easier to read.

  ```ts
  // without allowing `undefined`, we often need to assert values as `string`
  const virtualMachineId = await jobState.findEntity(
    nic.virtualMachine?.id as string,
  );

  // by allowing `undefined`, we can more safely use these methods without type assertions
  const virtualMachineId = await jobState.findEntity(nic.virtualMachine?.id);
  ```

### Fixed

- Fixed the way that symlinks are created on windows machines. Directories are
  still created as simlinks, but files are now hardlinks to prevent the
  requirement that `yarn start` be run with admin credentials.

## [7.4.0] - 2021-11-03

### Changed

- Bump `@pollyjs` packages in `@jupiterone/integration-sdk-testing` and
  `@jupiterone/integration-sdk-cli`

## [7.3.0] - 2021-10-25

### Changed

- Bump `@jupiterone/data-model` to expose `VIOLATES` relationship class.

## [7.2.0] - 2021-10-22

### Added

- [#567](https://github.com/JupiterOne/sdk/issues/567) - Add utility function
  that truncates an entity property value

## [7.1.1] - 2021-10-21

### Changed

- Do not retry `RequestEntityTooLargeException`s

## [7.1.0] - 2021-10-15

### Added

- Added support to publish job log events at level `info`, `warn`, and `error`.

  Usage:

  ```ts
  logger.publishInfoEvent({
    name: IntegrationErrorEventName.Stats,
    description: 'fetched 100000 records',
  });
  logger.publishWarnEvent({
    name: IntegrationErrorEventName.MissingPermission,
    description: 'Missing permission users.read',
  });
  logger.publishErrorEvent({
    name: IntegrationErrorEventName.MissingPermission,
    description: 'Missing permission users.read',
  });
  ```

- Added support for relative paths in `yarn j1-integration *` commands

## [7.0.0] - 2021-10-05

### Changed

- Drop support for any version below Node 14.x. The build now only targets 14.x

## [6.22.1] - 2021-10-04

### Changed

- When an `IntegrationError` receives a `cause` property, append `cause.stack`
  to the error's stack trace

## [6.22.0] - 2021-09-30

### Changed

- Bump `@jupiterone/data-model` to expose `Issue` entity class.

## [6.21.0] - 2021-09-28

- Use the default path `{CWD}/jupiterone/questions/questions.yaml` for the
  `--file-path` argument of `j1-integration validate-question-file`

### Added

## [6.20.0] - 2021-09-26

### Added

- Introduce `j1-integration validate-question-file` command that is used to
  automatically validate managed questions and JupiterOne queries

## [6.19.0] - 2021-09-09

### Added

- Added `toImplementSpec` jest matcher
- Added `StepSpec` and `IntegrationSpecConfig` types in order to define
  integration specifications

### Changed

- Changed language for relationships created that document command produces.

## [6.18.0] - 2021-08-27

### Added

- Add mapped relationship details to documentation output

### Changed

- Bump `@jupiterone/data-model` to expose `Secret` entity class.

## [6.17.0] - 2021-08-27

### Changed

- Bump `@jupiterone/data-model` to expose `Question` entity class.

## [6.16.1] - 2021-08-27

### Changed

- Bump `@jupiterone/data-model` to expose `RelationshipClass.ENFORCES`

## [6.16.0] - 2021-08-25

### Added

- Add `j1-integration collect --project-path` to allow for executing against a
  project in any location
- Add `j1-integration sync --project-path` to allow for executing against a
  project in any location
- Add `j1-integration run --project-path` to allow for executing against a
  project in any location
- Add `j1-integration run --development` to match other commands that connect to
  JupiterOne development environment
- Add `j1-integration visualize --output-file` to allow for specifying the
  output file path
- Add the `j1-integration visualize --data-dir` value to the error content of
  the generated file when there were no entities or relationships to render

### Changed

- Improve grammar and consistency of CLI help content
- Change `j1-integration visualize --data-dir` to support absolute path,
  complementing added support for `--project-path` on other commands

### Fixed

- Fix `j1-integration document --output-file` to reflect that it is a path
  relative to `--project-path`
- Fixed the way that symlinks are created on windows machines, which previously
  threw `EPERM: operation not permitted, symlink`

## [6.15.0] - 2021-08-19

### Added

- Add optional `mappedRelationships` to step metadata

## 6.14.0 - 2021-08-04

### Changed

- Changed how `j1-integration visualize` displays placeholder entities. Now only
  properties present in `targetFilterKeys` are displayed in the graph, making
  target entities smaller. Also, set borders of placeholder entities to dashed.
- Bump `@jupiterone/data-model` to expose `Alert` entity schema.
- `createEventPublishingQueue` takes in an optional Axios config.

## 6.13.0 - 2021-07-28

### Added

- Track summary of collected graph object `_type`'s and the number of times that
  each `_type` has been encountered

## 6.12.0 - 2021-07-27

### Changed

- Bump `@jupiterone/data-model` to expose `Problem` entity schema.

## 6.11.1 - 2021-07-23

### Changed

- A single DataStore is now used for all dependency graphs executed in an
  integration run.
- Used default J1 colors for `yarn j1-integration visualize-types` command.

## 6.11.0 - 2021-07-14

### Added

- a `dependencyGraphOrder` property to the InvocationConfig and a
  `dependencyGraphId` property to the StepMetadata which togeather can be used
  to create multiple ordered dependency graphs per execution.

## 6.10.0 - 2021-07-09

### Changed

- Bump `@jupiterone/data-model` to incorporate `RelationshipClass.PUBLISHED`

## 6.9.0 - 2021-07-06

### Added

- Added `deleteData()` for jobState Usage:
  ```typescript
  await jobState.setData('abc', true);
  await jobState.getData('abc'); // true
  await jobState.deleteData('abc'); // void
  await jobState.getData('abc'); // undefined
  ```
- Added `development` option to `j1-integration sync` command.

### Removed

- Removed `j1-integration compare` command. Developers should use
  `j1-integration diff` in its place.

## 6.8.0 - 2021-06-29

### Added

- Added `j1-integration diff` command to ouptut colorized diffs of old/new
  integrations.
- Allow overriding integration instance properties when running integrations
  locally.

## 6.7.1 - 2021-06-29

### Fixed

- [#494](https://github.com/JupiterOne/sdk/issues/494) - Expose 401 Unauthorized
  errors from synchronization API

## 6.7.0 - 2021-06-10

### Changed

- Upgrade `@jupiterone/data-model@^0.30.0`

### Added

- Added `toTargetEntities()` jest matcher for mapped relationship validation.
  Usage:
  ```typescript
  expect([mappedRel1, mappedRel2]).toTargetEntities([
    entity1,
    entity2,
    entity3,
  ]);
  ```

### Changed

- Expanded the interface of `findEntity` to accept `string | undefined`.

## 6.6.0 - 2021-06-010

### Changed

- Upgrade `@jupiterone/data-model@^0.28.0`
- Fix missing CLI `compare` sub command.
- Fix `compare` relationship key tracking.
- Ignore metadata graph object properties in `compare`.

## 6.5.0 - 2021-06-05

### Changed

- Upgrade `@jupiterone/data-model@^0.27.0`

## 6.4.0 - 2021-06-03

### Changed

- Add `compare` method to `@jupiterone/integration-sdk-cli` which is used to
  diff data sets downloaded from JupiterOne.

## 6.3.0 - 2021-05-25

### Changed

- Upgrade `@jupiterone/data-model@^0.24.0`

## 6.2.1 - 2021-05-24

### Changed

- Upgrade `@jupiterone/data-model@^0.22.2`

## 6.2.0 - 2021-05-21

### Added

- [#470](https://github.com/JupiterOne/sdk/issues/470) Introduce
  `beforeAddEntity` hook into `IntegrationInvocationConfig`. See the development
  documentation for more information on its usage.

## 6.1.0 - 2021-05-19

### Changed

- Upgrade `@jupiterone/data-model@^0.22.1`

## 6.0.1 - 2021-05-10

### Changed

- Upgrade `@jupiterone/data-model@^0.22.0`

## 6.0.0 - 2021-04-19

### Changed

- Improved the performance of `jobState.findEntity()` when entities are written
  on disk.
- Removed `GraphObjectStore.getEntity()`, and added `.findEntity()` to the
  specification.

## 5.12.0 - 2021-04-16

### Changed

- `parseStringPropertyValue()` accepts `string | undefined | null` as a
  convenience for cases where provider data answers `undefined` or `null`
  values.
- Updated numerous dependencies, including `typescript` and `eslint`.

### Fixed

- `IntegrationProviderAuthorizationError` and
  `IntegrationProviderAuthenticationError` constructors were not compatible with
  `IntegrationProviderAPIError`, making for linting errors in projects that
  would expect them to be.

## 5.11.0 - 2021-03-16

- Upgrade `@jupiterone/data-model@^0.18.0`

## 5.10.0 - 2021-03-05

### Changed

- Additional logged information in uploads error case

## 5.9.0 - 2021-03-05

### Changed

- Additional logged information in uploads

## 5.8.2 - 2021-03-04

### Fixed

- [#429](https://github.com/JupiterOne/sdk/issues/429) - fixed
  `toMatchGraphObjectSchema` failure when multiple classes share same `enum`
  property name.

## 5.8.1 - 2021-03-03

### Fixed

- [#426](https://github.com/JupiterOne/sdk/issues/426) - Update return typings
  for `jobState.getData` to be more realistic

Old:

```ts
getData: <T>(key: string) => Promise<T>;
```

New:

```ts
getData: <T>(key: string) => Promise<T | undefined>;
```

## 5.8.0 - 2021-02-26

### Changed

- Updated packages in `@jupiterone/integration-sdk-core`

## 5.7.0 - 2021-02-15

### Added

- Expose the following read-only properties on `IntegrationProviderAPIError`
  - `endpoint`
  - `status`
  - `statusText`

## 5.6.2 - 2021-02-09

### Added

- Added log statement after `uploadData()` successfully sends data to
  synchronizer.

## 5.6.1 - 2021-01-20

### Fixed

- Allow duplicate key tracker to grow greater than V8 engine limit. See
  [#420](https://github.com/JupiterOne/sdk/pull/420).

## 5.6.0 - 2021-01-14

### Added

- Whitespace trimming of integration config values.
- Support for skipping writing graph object files when running CLI commands

### Changed

- Skip logging warn message when a `CredentialsError` is received in graph
  object uploads.

## 5.5.0 - 2021-01-02

### Added

- Support for specifying the upload batch size via the `uploadBatchSize` in
  `createPersisterApiStepGraphObjectDataUploader`.

## 5.4.0 - 2020-12-31

### Added

- `JobState.hasKey()` as an efficient means of determining whether an entity or
  relationship has been added. This allows integrations to avoid doing any of
  their own key tracking.

### Fixed

- A `createIntegrationEntity` bug in transferring source properties into an
  entity caused a memory leak.

## 5.3.0 - 2020-12-27

### Added

- Support for omitting specific graph objects from file storage. Some entities
  and relationships do not need to be stored on the file system at all. We only
  need to store graph objects on the file system if we later intend to fetch the
  data from the job state or iterate over the `_type`.

  Usage in an integration step:

  ```typescript
  {
    id: 'my-step',
    name: 'My step',
    entities: [
      {
        resourceName: 'The Record',
        _type: 'my_record',
        _class: ['Record'],
        indexMetadata: {
          // This _type will not be written to the file system
          enabled: false,
        },
      },
    ],
    relationships: [],
    async exeutionHandler() {
      ...
    }
  }
  ```

  See PR [#404](https://github.com/JupiterOne/sdk/pull/404)

## 5.2.1 - 2020-12-23

### Fixed

- Fixed issue where the SDK could upload empty entity and relationship graph
  object files.

## 5.2.0 - 2020-12-18

### Changed

- OPTIMIZATION: Buffer entities and relationships in memory and allow for fast
  lookups. This change allows us to skip flushing to disk anytime there is a
  call to `findEntity`, `iterateEntities` or `iterateRelationships`.

  See PR [#395](https://github.com/JupiterOne/sdk/pull/395)

- OPTIMIZATION: Allow `FileSystemGraphObjectStore` to specify
  `graphObjectBufferThreshold`, which defines the maximum number of graph
  objects that the graph object store can buffer into memory before flushing to
  disk. Machines with more memory should consider increasing this value as the
  default is `500`.

  See PR [#395](https://github.com/JupiterOne/sdk/pull/395)

- OPTIMIZATION: Continuously upload integration data during collection phase.
  Previously, our integrations had two primary phases. The first phase was the
  collection phase, and the second phase was the upload phase. The integration
  SDK now mixes these two phases and the integrations will upload the collected
  data to JupiterOne during the integration execution step that it has been
  collected in.

  See PR [#396](https://github.com/JupiterOne/sdk/pull/396)

- OPTIMIZATION: Reduce the size of the graph object files that are stored on
  disk by default. Previously, all graph object files written to disk while
  running the integration locally and running the integration in the managed
  JupiterOne runtime, were created with whitespace. The file whitespace is now
  only created when running the integration locally via the CLI commands.

  See PR [#399](https://github.com/JupiterOne/sdk/pull/399)

### Removed

- Remove `BucketMap` as it's no longer used in the `FileSystemGraphObjectStore`.
  `BucketMap` was technically exposed externally, but should not have been used
  externally.

## 5.1.0 - 2020-12-08

### Added

- Added `registerEventHandlers` and `unregisterEventHandlers` exports from the
  runtime package. These functions will register a common set of event handlers
  that handle out-of-band errors that can be thrown in integration steps, such
  as `unhandledRejection` and `multipleResolves`. These handlers should be added
  to any deployment projects that invoke `executeIntegrationInstance`.
  Developers should instrument these event handlers as early as possible in the
  node process.
- Added `registerIntegrationLoggerEventHandlers` and
  `unregisterIntegrationLoggerEventHandlers` as convenience functions, since
  JupiterOne infrastructure will handle these event emitter failures by calling
  `logger.error()`.
- Added `registerEventHandlers` to `executeIntegrationLocally`, so that events
  are caught when running `yarn j1-integration collect`.
- Made `registerIntegrationEventHandlers` call the integration logger
  `onFailure` function.

### Changed

- Increase concurrency on integration data uploads
- Implement retry logic around integration data uploads

## 5.0.0 - 2020-11-24

### Added

- `ExecutionContext.executionHistory` is always provided to integrations
- `ExecutionHistory.current: Execution` to provide information about the current
  execution.

### Changed

- `ExecutionHistory` properties have been renamed as part of adding
  `current: Execution`, to avoid duplication in the naming: `lastExecution` ->
  `previous`, `lastSuccessfulExecution` -> `lastSuccessful`.
- BREAKING: `executeIntegrationInstance` now requires an `ExecutionHistory`
  argument containing the `current: Execution`.
- BREAKING: `executeWithContext(context: ExecutionContext, ...)` now requires
  that `ExecutionContext.executionHistory` is provided.

## 4.3.0 - 2020-11-24

### Added

- Log whether compression is enabled or not at beginning of execution

## 4.2.0 - 2020-11-21

### Added

- Specifying the `INTEGRATION_FILE_COMPRESSION_ENABLED` environment variable
  will now compress local integration graph object files with Brotli compression
  on writes and decompress on reads.

### Changed

- Stop handling `IntegrationDuplicateKeyError` as fatal. Previously, this type
  of error would terminate the integration completely and no data would be
  ingested. Now, the step that raises this error will not complete, but all
  other steps will complete and partial datasets will be processed.

- Publish integration disk size event on interval

## 4.1.0 - 2020-11-18

### Added

- `ExecutionContext.history?: ExecutionHistory` provides information about the
  `lastExecution` and `lastSuccessfulExecution`. Integrations may use this to
  limit data ingestion.
- Allow `executeIntegrationInstance` to take a custom `GraphObjectStore`
- Expose `BucketMap` and `FileSystemGraphObjectStore` from
  `@jupiterone/integration-sdk-runtime`
- Steps may declare that a type of graph object will be `partial` to indicate
  that they will never ingest a complete set of some `_type`s of
  entities/relationships.

### Changed

- Refactored some tests

## 4.0.1 - 2020-10-30

- Upgrade `@jupiterone/data-model@^0.15.0`

## 4.0.0 - 2020-10-29

### Changed

- Removed `createApiClientWithApiKey` helper from runtime package. You must use
  `createApiClient` for compatibility with new service tokens.

### Fixed

- Pass `onFailure` function to children of `IntegrationLogger`

## 3.8.0 - 2020-10-26

### Added

- Expose `onFailure` callback in `createIntegrationLogger`

## 3.7.0 - 2020-10-23

### Added

- [#362](https://github.com/JupiterOne/sdk/issues/362) - Added `onFailure`
  callback to integration logger constructor.

## 3.6.0 - 2020-10-19

### Added

- [#355](https://github.com/JupiterOne/sdk/issues/355) - Added
  `normalizeGraphObjectKey` argument to normalize lookups in
  `DuplicateKeyTracker`.
- Print link to `data-model` when `toMatchGraphObjectSchema` jest matcher fails.

## 3.5.1 - 2020-10-05

### Changed

- Update `@jupiterone/data-model`

### Fixed

- Fixed unexpected behavior in `createIntegrationEntity()` when `status`
  property is set to anything except `Online` or `Active`

## 3.5.0 - 2020-10-03

### Changed

- Updated `@jupiterone/data-model` to version 0.13.0.

## 3.4.0 - 2020-10-01

### Added

- Added `toMatchDirectRelationshipSchema` matcher.

### Changed

- Upgrade to `@jupiterone/data-model@0.12.0`
- `Entity.id` is now `string | string[]` in the `data-model` (see
  [PR](https://github.com/JupiterOne/data-model/pull/44)). Integrations may
  enrich existing entities through mapped relationship `targetEntity.id` values.

## 3.3.0 - 2020-09-25

### Added

- `j1-integration visualize-type` command generates metadata graph of types
- Added `--disable-schema-validation` flag to `j1-integration collect` command.
- Added optional `setData` input to `createMockJobState()` test util.

### Changed

- Introduced `shouldReportErrorToOperator` function for integration runtime
  environments to check whether an `Error` is of a type that need not be alerted
  to deployment operators. All `Error`s other than those only an end user can
  resolve should be reported.
- [#333](https://github.com/JupiterOne/sdk/issues/333) - Made
  `ToMatchGraphObjectSchemaParams.schema` property optional in jest matcher.
- Changed index signature of `AdditionalRelationshipProperties` to not allow
  Array or Object types.

## 3.2.0 - 2020-09-01

### Changed

- [#321](https://github.com/JupiterOne/sdk/issues/321) -
  `j1-integration document` output in alphabetical order by entity metadata
  `resourceName` property and relationship metadata `_type` property.

## 3.1.0 - 2020-08-26

### Changed

- Upgrade to `@jupiterone/data-model@0.9.0`

## 3.0.1 - 2020-08-26

### Fixed

- [#301](https://github.com/JupiterOne/sdk/issues/301) - Fix test `findEntity`
  for initialized entities in a `MockJobState`.

## 3.0.0 - 2020-08-24

### Added

- [#291](https://github.com/JupiterOne/sdk/issues/291) - Introduce
  `j1-integration document` command that is used to automatically generate
  documentation in `{integration-proj-dir}/docs/jupiterone.md`.

- [#284](https://github.com/JupiterOne/sdk/issues/284) - Introduce
  `jobState.findEntity`, which will return `null` if the entity does not exist.

Example:

```typescript
const entity = await jobState.findEntity('entity-key-here');
```

- [#303](https://github.com/JupiterOne/sdk/issues/303) Export
  `RelationshipClass` from the `@jupiterone/data-model` inside of
  `@jupiterone/integration-sdk-core`.

Usage:

```typescript
import { RelationshipClass } from '@jupiterone/integration-sdk-core';
```

### Changed

- **BREAKING** [#291](https://github.com/JupiterOne/sdk/issues/291) - Remove
  `types` from `IntegrationStep` in favor of `entities` and `relationships`,
  which contain metadata used to generate documentation.

- **BREAKING** [#285](https://github.com/JupiterOne/sdk/issues/285) - Require a
  `RelationshipClass` from `@jupiterone/data-model` to be specified in
  relationship creation functions.

Example:

```typescript
import {
  createDirectRelationship,
  RelationshipClass
} from '@jupiterone/integration-sdk-core';

createDirectRelationship({
  _class: RelationshipClass.HAS,
  ...
});
```

### Removed

- [#288](https://github.com/JupiterOne/sdk/issues/299) - Remove deprecated
  `createIntegrationRelationship` function

- [#306](https://github.com/JupiterOne/sdk/issues/306) - Remove
  `jobState.getEntity` in favor of `jobState.findEntity`

## 2.11.1 - 2020-08-21

### Fixed

- [#293](https://github.com/JupiterOne/sdk/issues/293)
  `toMatchGraphObjectSchema` generates an invalid JSON schema when using
  `_class` with duplicate `required` or `types` properties.

## 2.11.0 - 2020-08-20

### Changed

- Updated `@jupiterone/data-model` to latest version (`0.8.1`).

## 2.10.1 - 2020-08-18

### Removed

- #288 - Remove `sourceEntityType` from `RelationshipMapping` interface

### 2.10.0 - 2020-08-06

### Changed

- #279 - Update `.eslintrc` to include eslint rules that will help catch async
  errors

- Updated root `.eslintrc` to use
  `@jupiterone/integration-sdk-dev-tools/config/eslint.json` directly with
  specific overrides.

### Fixed

- `jobState.addRelationships` floating promise in
  `@jupiterone/integration-sdk-testing`
- Various async fixes in test suites

## 2.9.2 - 2020-08-06

### Fixed

- Test instance of `jobState.getEntity()` threw error saying entity not found
  even though it was added to the job state.

## 2.9.1 - 2020-08-06

### Fixed

- Install direct `deepmerge` dependency into
  `@jupiterone/integration-sdk-testing` package.

## 2.9.0 - 2020-08-05

### Updated

- #270 - Return the Entity from `jobState.addEntity` and `jobState.addEntities`

Example:

```typescript
const entity = await jobState.addEntity(convertToEntity(data));
const entity2 = await jobState.addEntity(convertToOtherEntity(entity2));
await jobState.addRelationship(
  convertToRelationship(entity, entity2)
);

// Or this:
await jobState.addRelationship(
  convertToRelationship(
    await jobState.addEntity(convertToEntity(data))
    await jobState.addEntity(convertToOtherEntity(entity2))
  )
);
```

### Fixed

- Fixed `visualize` cmd where mapped relationships did not consider
  `targetFilterKey` when matching entities
- Fixed `visualize` cmd where multiple nodes with the same nodeId could be
  created, which causes rendering to fail

## 2.8.0 - 2020-08-3

### Added

- Automatically register custom Jest test matchers when using
  `@jupiterone/integration-sdk-dev-tools`. See:
  https://github.com/JupiterOne/sdk/issues/265

## 2.7.0 - 2020-08-2

### Added

- Added Jest test matcher for validating collected entities against a JSON
  schema. See: https://github.com/JupiterOne/sdk/issues/263

Example:

```typescript
expect(context.jobState.collectedEntities).toMatchGraphObjectSchema({
  _class: ['Service'],
  schema: {
    additionalProperties: false,
    properties: {
      _type: { const: 'google_cloud_api_service' },
      category: { const: ['infrastructure'] },
      state: {
        type: 'string',
        enum: ['STATE_UNSPECIFIED', 'DISABLED', 'ENABLED'],
      },
      enabled: { type: 'boolean' },
      usageRequirements: {
        type: 'array',
        items: { type: 'string' },
      },
      _rawData: {
        type: 'array',
        items: { type: 'object' },
      }
   }
});
```

## 2.6.0 - 2020-07-28

### Added

- Added `getEntity({ _type, _key })` function
- Added optional `sourceEntityType` property on `RelationshipMapping`

### Changed

- Deprecated `createIntegrationRelationship`. Developers should use the exported
  `createDirectRelationship` or `createMappedRelationship` functions.

## 2.5.0 - 2020-07-28

### Added

- `j1-integration visualize` added mapped relationships as dashed lines.

### Changed

- `j1-integration visualize` entities are colored by `_type`.
- Updated `IntegrationConfig` to support asynchronous `getStepStartStates`. See
  [#254](https://github.com/JupiterOne/sdk/issues/254) for more information.

Example:

```typescript
export const invocationConfig: IntegrationInvocationConfig<IntegrationConfig> = {
  async getStepStartStates(ctx) {
    return {
      'fetch-users': { disabled: await checkFetchUsersStepDisabled(ctx) }
    };
  },
  ...
};
```

## 2.4.0 - 2020-07-22

### Added

- Disk usage metrics are now published by the logger.

## 2.3.0 - 2020-07-06

### Changed

- Updated `@jupiterone/data-model` to latest version (`0.7.1`).

### Fixed

- `@jupiterone/integration-sdk-dev-tools` did not include `ts-node`, so that
  `yarn start` would fail to execute with 'Integration invocation configuration
  not found. Configuration should be exported as "invocationConfig" from
  "src/index".'

## 2.2.0 - 2020-06-23

### Changed

- `publishMetric` now logs the metric that is published.

## 2.1.1 - 2020-06-23

### Changed

- The `validateInvocation` function will have certain types of errors it throws
  (`IntegrationValidationError`, `IntegrationProviderAuthenticationError`)
  logged at `level: 40` (warn) instead of `level: 50` (error). These are types
  that are considered handled user errors and are expected to be communicated to
  the user in a way that allows them to address the problem. All other error
  types thrown from the function will continue to be logged at `level: 50`.

## 2.1.0 - 2020-06-19

### Changed

- Replace `createMockIntegrationLogger` implementation with a silent version of
  the logger exposed by `@jupiterone/integration-sdk-runtime`.

## 2.0.0 - 2020-06-17

### Changed

- Decoupled synchronization event publishing from the `IntegrationLogger`. Event
  publishing can now be performed by listening to events that the logger
  publishes.

### Removed

- Remove the need for the `JUPITERONE_DISABLE_EVENT_LOGGING` environment
  variable.
- Removed `ApiClient` type from the `@jupiterone/integration-sdk-core` package.
  Also removed the dependency on `axios` from the package as well.
- Removed `registerSynchronizationContext` function from the `IntegrationLogger`

### Added

- `convertProperties` supports an option `parseTime`, directing the function to
  convert properties that are named with common suffixes (on, at, time, date) to
  a UNIX timestamp (number).
- Added `publishMetric` function to `IntegrationLogger` that now causes a
  `metric` event to be emit.

## 1.1.1 - 2020-06-08

### Added

- Allow extended types of Relationships/Entities to be iterated over with
  `iterateEntities` and `iterateRelationships` on `JobState`

## 1.1.0 - 2020-06-04

### Added

- Added the `@jupiterone/integration-sdk-dev-tools` package which contains some
  shared development dependencies and configuration files.

### Fixed

- `createIntegrationRelationship` made `_key` optional for relationship
  mappings, a fine thing to do because specifying the `_key` for those insn't
  necessary. However, the function was changed at the same time to stop
  generating a `_key`, which is required to ensure the collected relationships
  are unique. This fixes things so the `_key` remains an optional argument, and
  improves the generation of the `_key` to ensure better uniqueness.

## 1.0.2 - 2020-06-04

### Fixed

- Regression: `createIntegrationRelationship()` lost a change to accept optional
  `_type` for relationship mappings, overriding the generated value or values
  provided in `properties` option.
- Removed `@types/vis` from dependencies to devDependencies because having the
  type forces typescript consumers to have `DOM` in the their `lib` compiler
  option.

## 1.0.1 - 2020-06-03

### Fixed

- Make published packages leaner by only including `dist` files.

## 1.0.0 - 2020-06-03

### Fixed

- `createIntegrationRelationship` for a mapped relationship would attempt to
  generate a `_key` value when none was provided. This is not useful for a
  mapped relationship since these are not actually a relationship, but a
  directive to the mapper to produce one or more relationships, each of which
  would not have the provided/generated `_key`.

### Removed

- Removed the deprecated convention based invocation config loading.

### Changed

- `convertProperties` would transfer an Array such as `[ null ]`. Now an Array
  where the first entry is an object is not transferred unless
  `stringifyArray: true`, or `stringifyObjects: true` (the property will be an
  array full of JSON strings), and where the first value is `null` or
  `undefined`, the property is not transferred at all.
- Related to the removal of convention based configuration loading, the
  `createMockExecutionContext` and `createMockStepExecutionContext` utilities
  exposed by `@jupiterone/integration-sdk-testing` now require
  `instanceConfigFields` to be passed in for config value generation to work.

### Changed

- Upgrade to `@jupiterone/data-model@0.6.4`

## Pre 1.0.0

Prior to the `1.0.0` release, all integration SDK functionality was exposed by
the `@jupiterone/integration-sdk` package. That package has now been split up
into the following packages:

- `@jupiterone/integration-sdk-core`
- `@jupiterone/integration-sdk-runtime`
- `@jupiterone/integration-sdk-testing`
- `@jupiterone/integration-sdk-cli`

To view the changes that went into `@jupiterone/integration-sdk`, please see
[LEGACY_SDK_CHANGELOG.md](./LEGACY_SDK_CHANGELOG.md).<|MERGE_RESOLUTION|>--- conflicted
+++ resolved
@@ -9,9 +9,8 @@
 
 ## Unreleased
 
-<<<<<<< HEAD
 - Updated ESLint to override the `no-misused-promises` rule.
-=======
+
 ## 8.25.1 - 2022-09-26
 
 ### Changed
@@ -111,7 +110,6 @@
 
 - Added `optional` parameter to `IntegrationInstanceConfigField`.
 - Update `ProviderSourceData` `tags` type to match `assignTags`
->>>>>>> 03aa7b05
 
 ## 8.22.0 - 2021-07-20
 
