--- conflicted
+++ resolved
@@ -9,18 +9,16 @@
 
 ## Unreleased
 
-<<<<<<< HEAD
 ### Changed
 
 - Support `executeStepWithDependencies` for steps with no `dependencyGraphId`,
   even if `invocationConfig.dependencyGraphOrder` is present
-=======
+
 ### Added
 
 - Additional error type `IntegrationProviderRetriesExceededError` to be used
   when integration has exhausted all of the retries. This error type won't be
   sent in as an alert to the operators.
->>>>>>> d1ced792
 
 ## [8.10.1] - 2022-04-08
 
