--- conflicted
+++ resolved
@@ -9,18 +9,16 @@
 
 ## Unreleased
 
-<<<<<<< HEAD
 ### Changed
 
 - Added option to allow duplicate types in `getSortedJupiterOneTypes`
 - Changed `j1-integration document` command to allow duplicate types
-=======
+
 ## 8.28.1 - 2022-11-9
 
 ### Changed
 
 - Updated `@jupiterone/data-model` version to add `RelationshipClass.PUBLISHES`
->>>>>>> 3e8b14fe
 
 ## 8.28.0 - 2022-10-18
 
