{
  "name": "@jupiterone/integration-sdk",
  "version": "0.1.0",
  "description": "The SDK for developing JupiterOne integrations",
  "main": "dist/framework/index.js",
  "types": "dist/framework/index.d.ts",
  "repository": "git@github.com:JupiterOne/integration-sdk.git",
  "author": "JupiterOne <dev@jupiterone.io>",
  "license": "MPL-2.0",
  "bin": {
    "j1-integration": "./bin/j1-integration"
  },
  "files": [
    "dist",
    "bin"
  ],
  "scripts": {
    "lint": "eslint . --cache --fix --ext .ts,.tsx",
    "format": "prettier --write '**/*.{ts,js,json,css,md,yml}'",
    "type-check": "tsc --noEmit",
    "test": "jest",
    "test:ci": "yarn lint && yarn type-check && yarn test",
    "prebuild": "yarn test:ci",
    "build": "tsc -p tsconfig.dist.json --declaration",
    "prepublishOnly": "yarn build"
  },
  "dependencies": {
    "@jupiterone/data-model": "^0.2.0",
    "async-sema": "^3.1.0",
    "bunyan": "^1.8.12",
    "bunyan-format": "^0.2.1",
    "chalk": "^4.0.0",
    "commander": "^5.0.0",
    "dependency-graph": "^0.9.0",
    "dotenv": "^8.2.0",
    "globby": "^11.0.0",
    "lodash": "^4.17.15",
    "p-map": "^4.0.0",
    "p-queue": "^6.3.0",
<<<<<<< HEAD
=======
    "rimraf": "^3.0.2",
    "ts-node": "^8.8.2",
>>>>>>> 1d65e9a5
    "uuid": "^7.0.3"
  },
  "devDependencies": {
    "@types/bunyan": "^1.8.6",
    "@types/jest": "^25.2.1",
    "@types/lodash": "^4.14.149",
    "@types/node": "^13.11.0",
    "@types/rimraf": "^3.0.0",
    "@types/uuid": "^7.0.2",
    "@typescript-eslint/eslint-plugin": "^2.26.0",
    "@typescript-eslint/parser": "^2.26.0",
    "eslint": "^6.8.0",
    "eslint-config-prettier": "^6.10.1",
    "eslint-plugin-jest": "^23.8.2",
    "eslint-plugin-prettier": "^3.1.2",
    "husky": "^4.2.3",
    "jest": "^25.2.6",
    "jest-extended": "^0.11.5",
    "lint-staged": "^10.1.1",
    "memfs": "^3.1.2",
    "prettier": "^2.0.2",
    "ts-jest": "^25.3.0",
    "ts-node": "^8.8.2",
    "typescript": "^3.8.3",
    "wait-for-expect": "^3.0.2"
  },
  "jest": {
    "setupFilesAfterEnv": [
      "./testSetup.ts"
    ],
    "clearMocks": true,
    "preset": "ts-jest",
    "testMatch": [
      "**/__tests__/**/*test.(js|ts)"
    ],
    "testPathIgnorePatterns": [
      "<rootDir>/dist/",
      "<rootDir>/node_modules/"
    ],
    "globals": {
      "ts-jest": {
        "isolatedModules": true
      }
    }
  },
  "eslintConfig": {
    "extends": [
      "eslint:recommended",
      "plugin:@typescript-eslint/recommended",
      "plugin:jest/recommended",
      "plugin:prettier/recommended"
    ],
    "env": {
      "node": true,
      "es6": true
    },
    "parserOptions": {
      "project": "./tsconfig.json"
    },
    "rules": {
      "@typescript-eslint/no-use-before-define": [
        "error",
        {
          "functions": false
        }
      ]
    }
  },
  "prettier": {
    "trailingComma": "all",
    "proseWrap": "always",
    "singleQuote": true
  },
  "husky": {
    "hooks": {
      "pre-commit": "lint-staged"
    }
  },
  "lint-staged": {
    "*.{js,jsx,ts,tsx,md,html,css}": "prettier --write"
  }
}<|MERGE_RESOLUTION|>--- conflicted
+++ resolved
@@ -37,11 +37,7 @@
     "lodash": "^4.17.15",
     "p-map": "^4.0.0",
     "p-queue": "^6.3.0",
-<<<<<<< HEAD
-=======
     "rimraf": "^3.0.2",
-    "ts-node": "^8.8.2",
->>>>>>> 1d65e9a5
     "uuid": "^7.0.3"
   },
   "devDependencies": {
