{
  "name": "@jupiterone/integration-sdk",
  "version": "0.0.1",
  "description": "The SDK for developing JupiterOne integrations",
  "main": "dist/index.js",
  "types": "dist/index.d.ts",
  "repository": "git@github.com:JupiterOne/integration-sdk.git",
  "author": "JupiterOne <dev@jupiterone.io>",
  "license": "MPL-2.0",
  "files": [
    "dist",
    "bin"
  ],
  "scripts": {
    "lint": "eslint . --cache --fix --ext .ts,.tsx",
    "format": "prettier --write '**/*.{ts,js,json,css,md,yml}'",
    "type-check": "tsc --noEmit",
    "test": "jest",
    "test:ci": "yarn lint && yarn type-check && yarn test",
    "prepublishOnly": "tsc --declaration"
  },
  "dependencies": {
<<<<<<< HEAD
=======
    "@types/lodash": "^4.14.149",
    "bunyan": "^1.8.12",
>>>>>>> 8a298c94
    "dependency-graph": "^0.9.0",
    "lodash": "^4.17.15",
    "p-map": "^4.0.0",
    "p-queue": "^6.3.0",
    "uuid": "^7.0.3"
  },
  "devDependencies": {
    "@types/bunyan": "^1.8.6",
    "@types/jest": "^25.2.1",
    "@types/lodash": "^4.14.149",
    "@types/node": "^13.11.0",
    "@types/uuid": "^7.0.2",
    "@typescript-eslint/eslint-plugin": "^2.26.0",
    "@typescript-eslint/parser": "^2.26.0",
    "eslint": "^6.8.0",
    "eslint-config-prettier": "^6.10.1",
    "eslint-plugin-jest": "^23.8.2",
    "eslint-plugin-prettier": "^3.1.2",
    "husky": "^4.2.3",
    "jest": "^25.2.6",
    "jest-extended": "^0.11.5",
    "lint-staged": "^10.1.1",
    "memfs": "^3.1.2",
    "prettier": "^2.0.2",
    "ts-jest": "^25.3.0",
    "typescript": "^3.8.3",
    "wait-for-expect": "^3.0.2"
  },
  "jest": {
    "setupFilesAfterEnv": [
      "./testSetup.ts"
    ],
    "clearMocks": true,
    "preset": "ts-jest",
    "testMatch": [
      "**/__tests__/**/*test.(js|ts)"
    ],
    "testPathIgnorePatterns": [
      "<rootDir>/dist/",
      "<rootDir>/node_modules/"
    ],
    "globals": {
      "ts-jest": {
        "isolatedModules": true
      }
    }
  },
  "eslintConfig": {
    "extends": [
      "eslint:recommended",
      "plugin:@typescript-eslint/recommended",
      "plugin:jest/recommended",
      "plugin:prettier/recommended"
    ],
    "env": {
      "node": true,
      "es6": true
    },
    "parserOptions": {
      "project": "./tsconfig.json"
    },
    "rules": {
      "@typescript-eslint/no-use-before-define": [
        "error",
        {
          "functions": false
        }
      ]
    }
  },
  "prettier": {
    "trailingComma": "all",
    "proseWrap": "always",
    "singleQuote": true
  },
  "husky": {
    "hooks": {
      "pre-commit": "lint-staged"
    }
  },
  "lint-staged": {
    "*.{js,jsx,ts,tsx,md,html,css}": "prettier --write"
  }
}<|MERGE_RESOLUTION|>--- conflicted
+++ resolved
@@ -20,11 +20,7 @@
     "prepublishOnly": "tsc --declaration"
   },
   "dependencies": {
-<<<<<<< HEAD
-=======
-    "@types/lodash": "^4.14.149",
     "bunyan": "^1.8.12",
->>>>>>> 8a298c94
     "dependency-graph": "^0.9.0",
     "lodash": "^4.17.15",
     "p-map": "^4.0.0",
