--- conflicted
+++ resolved
@@ -21,11 +21,8 @@
     "prepublishOnly": "yarn build"
   },
   "dependencies": {
-<<<<<<< HEAD
+    "@jupiterone/data-model": "^0.2.0",
     "async-sema": "^3.1.0",
-=======
-    "@jupiterone/data-model": "^0.2.0",
->>>>>>> c40390d1
     "bunyan": "^1.8.12",
     "bunyan-format": "^0.2.1",
     "dependency-graph": "^0.9.0",
